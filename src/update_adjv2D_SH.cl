/*------------------------------------------------------------------------
 * Copyright (C) 2016 For the list of authors, see file AUTHORS.
 *
 * This file is part of SeisCL.
 *
 * SeisCL is free software: you can redistribute it and/or modify
 * it under the terms of the GNU General Public License as published by
 * the Free Software Foundation, version 3.0 of the License only.
 *
 * SeisCL is distributed in the hope that it will be useful,
 * but WITHOUT ANY WARRANTY; without even the implied warranty of
 * MERCHANTABILITY or FITNESS FOR A PARTICULAR PURPOSE.  See the
 * GNU General Public License for more details.
 *
 * You should have received a copy of the GNU General Public License
 * along with SeisCL. See file COPYING and/or
 * <http://www.gnu.org/licenses/gpl-3.0.html>.
 --------------------------------------------------------------------------*/

/*Adjoint update of the velocities in 2D SH*/

/*Define useful macros to be able to write a matrix formulation in 2D with OpenCl */
<<<<<<< HEAD
#define lbnd (fdoh+nab)

#define rho(z,x)    rho[((x)-fdoh)*(NZ-2*fdoh)+((z)-fdoh)]
#define rip(z,x)    rip[((x)-fdoh)*(NZ-2*fdoh)+((z)-fdoh)]
#define rjp(z,x)    rjp[((x)-fdoh)*(NZ-2*fdoh)+((z)-fdoh)]
#define rkp(z,x)    rkp[((x)-fdoh)*(NZ-2*fdoh)+((z)-fdoh)]
#define uipkp(z,x) uipkp[((x)-fdoh)*(NZ-2*fdoh)+((z)-fdoh)]
#define ujpkp(z,x) ujpkp[((x)-fdoh)*(NZ-2*fdoh)+((z)-fdoh)]
#define uipjp(z,x) uipjp[((x)-fdoh)*(NZ-2*fdoh)+((z)-fdoh)]
#define u(z,x)        u[((x)-fdoh)*(NZ-2*fdoh)+((z)-fdoh)]
#define pi(z,x)      pi[((x)-fdoh)*(NZ-2*fdoh)+((z)-fdoh)]
#define gradrho(z,x)  gradrho[((x)-fdoh)*(NZ-2*fdoh)+((z)-fdoh)]
#define gradM(z,x)  gradM[((x)-fdoh)*(NZ-2*fdoh)+((z)-fdoh)]
#define gradmu(z,x)  gradmu[((x)-fdoh)*(NZ-2*fdoh)+((z)-fdoh)]
#define gradtaup(z,x)  gradtaup[((x)-fdoh)*(NZ-2*fdoh)+((z)-fdoh)]
#define gradtaus(z,x)  gradtaus[((x)-fdoh)*(NZ-2*fdoh)+((z)-fdoh)]

#define taus(z,x)        taus[((x)-fdoh)*(NZ-2*fdoh)+((z)-fdoh)]
#define tausipkp(z,x) tausipkp[((x)-fdoh)*(NZ-2*fdoh)+((z)-fdoh)]
#define tausipjp(z,x) tausipjp[((x)-fdoh)*(NZ-2*fdoh)+((z)-fdoh)]
#define tausjpkp(z,x) tausjpkp[((x)-fdoh)*(NZ-2*fdoh)+((z)-fdoh)]
#define taup(z,x)        taup[((x)-fdoh)*(NZ-2*fdoh)+((z)-fdoh)]

#define vx(z,x)  vx[(x)*NZ+(z)]
#define vy(z,x)  vy[(x)*NZ+(z)]
#define vz(z,x)  vz[(x)*NZ+(z)]
#define sxx(z,x) sxx[(x)*NZ+(z)]
#define szz(z,x) szz[(x)*NZ+(z)]
#define sxz(z,x) sxz[(x)*NZ+(z)]
#define sxy(z,x) sxy[(x)*NZ+(z)]
#define syz(z,x) syz[(x)*NZ+(z)]

#define vx_r(z,x)  vx_r[(x)*NZ+(z)]
#define vy_r(z,x)  vy_r[(x)*NZ+(z)]
#define vz_r(z,x)  vz_r[(x)*NZ+(z)]
#define sxx_r(z,x) sxx_r[(x)*NZ+(z)]
#define szz_r(z,x) szz_r[(x)*NZ+(z)]
#define sxz_r(z,x) sxz_r[(x)*NZ+(z)]
#define sxy_r(z,x) sxy_r[(x)*NZ+(z)]
#define syz_r(z,x) syz_r[(x)*NZ+(z)]
=======

#define rho(z,x)    rho[((x)-FDOH)*(NZ-2*FDOH)+((z)-FDOH)]
#define rip(z,x)    rip[((x)-FDOH)*(NZ-2*FDOH)+((z)-FDOH)]
#define rjp(z,x)    rjp[((x)-FDOH)*(NZ-2*FDOH)+((z)-FDOH)]
#define rkp(z,x)    rkp[((x)-FDOH)*(NZ-2*FDOH)+((z)-FDOH)]
#define uipkp(z,x) uipkp[((x)-FDOH)*(NZ-2*FDOH)+((z)-FDOH)]
#define ujpkp(z,x) ujpkp[((x)-FDOH)*(NZ-2*FDOH)+((z)-FDOH)]
#define uipjp(z,x) uipjp[((x)-FDOH)*(NZ-2*FDOH)+((z)-FDOH)]
#define u(z,x)        u[((x)-FDOH)*(NZ-2*FDOH)+((z)-FDOH)]
#define pi(z,x)      pi[((x)-FDOH)*(NZ-2*FDOH)+((z)-FDOH)]
#define gradrho(z,x)  gradrho[((x)-FDOH)*(NZ-2*FDOH)+((z)-FDOH)]
#define gradM(z,x)  gradM[((x)-FDOH)*(NZ-2*FDOH)+((z)-FDOH)]
#define gradmu(z,x)  gradmu[((x)-FDOH)*(NZ-2*FDOH)+((z)-FDOH)]
#define gradtaup(z,x)  gradtaup[((x)-FDOH)*(NZ-2*FDOH)+((z)-FDOH)]
#define gradtaus(z,x)  gradtaus[((x)-FDOH)*(NZ-2*FDOH)+((z)-FDOH)]

#define Hrho(z,x)  Hrho[((x)-FDOH)*(NZ-2*FDOH)+((z)-FDOH)]
#define HM(z,x)  HM[((x)-FDOH)*(NZ-2*FDOH)+((z)-FDOH)]
#define Hmu(z,x)  Hmu[((x)-FDOH)*(NZ-2*FDOH)+((z)-FDOH)]
#define Htaup(z,x)  Htaup[((x)-FDOH)*(NZ-2*FDOH)+((z)-FDOH)]
#define Htaus(z,x)  Htaus[((x)-FDOH)*(NZ-2*FDOH)+((z)-FDOH)]

#define taus(z,x)        taus[((x)-FDOH)*(NZ-2*FDOH)+((z)-FDOH)]
#define tausipkp(z,x) tausipkp[((x)-FDOH)*(NZ-2*FDOH)+((z)-FDOH)]
#define tausipjp(z,x) tausipjp[((x)-FDOH)*(NZ-2*FDOH)+((z)-FDOH)]
#define tausjpkp(z,x) tausjpkp[((x)-FDOH)*(NZ-2*FDOH)+((z)-FDOH)]
#define taup(z,x)        taup[((x)-FDOH)*(NZ-2*FDOH)+((z)-FDOH)]

#define vx(z,x)  vx[(x)*(NZ)+(z)]
#define vy(z,x)  vy[(x)*(NZ)+(z)]
#define vz(z,x)  vz[(x)*(NZ)+(z)]
#define sxx(z,x) sxx[(x)*(NZ)+(z)]
#define szz(z,x) szz[(x)*(NZ)+(z)]
#define sxz(z,x) sxz[(x)*(NZ)+(z)]
#define sxy(z,x) sxy[(x)*(NZ)+(z)]
#define syz(z,x) syz[(x)*(NZ)+(z)]

#define vx_r(z,x)  vx_r[(x)*(NZ)+(z)]
#define vy_r(z,x)  vy_r[(x)*(NZ)+(z)]
#define vz_r(z,x)  vz_r[(x)*(NZ)+(z)]
#define sxx_r(z,x) sxx_r[(x)*(NZ)+(z)]
#define szz_r(z,x) szz_r[(x)*(NZ)+(z)]
#define sxz_r(z,x) sxz_r[(x)*(NZ)+(z)]
#define sxy_r(z,x) sxy_r[(x)*(NZ)+(z)]
#define syz_r(z,x) syz_r[(x)*(NZ)+(z)]
>>>>>>> 38bd1bb7

#define rxx(z,x,l) rxx[(l)*NX*NZ+(x)*NZ+(z)]
#define rzz(z,x,l) rzz[(l)*NX*NZ+(x)*NZ+(z)]
#define rxz(z,x,l) rxz[(l)*NX*NZ+(x)*NZ+(z)]
#define rxy(z,x,l) rxy[(l)*NX*NZ+(x)*NZ+(z)]
#define ryz(z,x,l) ryz[(l)*NX*NZ+(x)*NZ+(z)]

#define rxx_r(z,x,l) rxx_r[(l)*NX*NZ+(x)*NZ+(z)]
#define rzz_r(z,x,l) rzz_r[(l)*NX*NZ+(x)*NZ+(z)]
#define rxz_r(z,x,l) rxz_r[(l)*NX*NZ+(x)*NZ+(z)]
#define rxy_r(z,x,l) rxy_r[(l)*NX*NZ+(x)*NZ+(z)]
#define ryz_r(z,x,l) ryz_r[(l)*NX*NZ+(x)*NZ+(z)]

#define psi_sxx_x(z,x) psi_sxx_x[(x)*(NZ-2*FDOH)+(z)]
#define psi_sxz_x(z,x) psi_sxz_x[(x)*(NZ-2*FDOH)+(z)]
#define psi_sxz_z(z,x) psi_sxz_z[(x)*(2*NAB)+(z)]
#define psi_szz_z(z,x) psi_szz_z[(x)*(2*NAB)+(z)]
#define psi_sxy_x(z,x) psi_sxy_x[(x)*(NZ-2*FDOH)+(z)]
#define psi_syz_z(z,x) psi_syz_z[(x)*(2*NAB)+(z)]

#define psi_vyx(z,x) psi_vyx[(x)*(NZ-2*FDOH)+(z)]
#define psi_vyz(z,x) psi_vyz[(x)*(2*NAB)+(z)]

#define vxout(y,x) vxout[(y)*NT+(x)]
#define vyout(y,x) vyout[(y)*NT+(x)]
#define vzout(y,x) vzout[(y)*NT+(x)]
#define vx0(y,x) vx0[(y)*NT+(x)]
#define vy0(y,x) vy0[(y)*NT+(x)]
#define vz0(y,x) vz0[(y)*NT+(x)]
#define rx(y,x) rx[(y)*NT+(x)]
#define ry(y,x) ry[(y)*NT+(x)]
#define rz(y,x) rz[(y)*NT+(x)]

#if LOCAL_OFF==0

#define lvar(z,x)  lvar[(x)*lsizez+(z)]

#endif


#define PI (3.141592653589793238462643383279502884197169)
#define signals(y,x) signals[(y)*NT+(x)]
#define rec_pos(y,x) rec_pos[(y)*8+(x)]
#define gradsrc(y,x) gradsrc[(y)*NT+(x)]




// Find boundary indice for boundary injection in backpropagation
LFUNDEF int evarm( int k, int i){
    
    
#if NUM_DEVICES==1 & NLOCALP==1
    
    int NXbnd = (NX-2*FDOH-2*NAB);
#if FREESURF==0
    int NZbnd = (NZ- 2*FDOH- 2*NAB);
    int lbnd = FDOH+NAB;
    int lbnds = FDOH+NAB;
#else
    int NZbnd = (NZ- 2*FDOH- NAB);
    int lbnd = FDOH+NAB;
    int lbnds = FDOH;
#endif
    
    int m=-1;
    i-=lbnd;
    k-=lbnds;
    
    if ( (k>FDOH-1 && k<NZbnd-FDOH)  && (i>FDOH-1 && i<NXbnd-FDOH) )
        m=-1;
    else if (k<0 || k>NZbnd-1 || i<0 || i>NXbnd-1 )
        m=-1;
    else if (i<FDOH){//front
        m=i*NZbnd+k;
    }
    else if (i>NXbnd-1-FDOH){//back
        i=i-NXbnd+FDOH;
        m=NZbnd*FDOH+i*NZbnd+k;
    }
    else if (k<FDOH){//up
        i=i-FDOH;
        m=NZbnd*FDOH*2+(NXbnd-2*FDOH)*FDOH+i+k*(NXbnd-2.0*FDOH);
    }
    else {//down
        i=i-FDOH;
        k=k-NZbnd+FDOH;
        m=NZbnd*FDOH*2+i+k*(NXbnd-2.0*FDOH);
    }
    
    
    
#elif DEVID==0 & MYLOCALID==0
    
    int NXbnd = (NX-2*FDOH-NAB);
#if FREESURF==0
    int NZbnd = (NZ- 2*FDOH- 2*NAB);
    int lbnd = FDOH+NAB;
    int lbnds = FDOH+NAB;
#else
    int NZbnd = (NZ- 2*FDOH- NAB);
    int lbnd = FDOH+NAB;
    int lbnds = FDOH;
#endif
    
    int m=-1;
    i-=lbnd;
    k-=lbnds;
    
    if ( (k>FDOH-1 && k<NZbnd-FDOH)  && i>FDOH-1  )
        m=-1;
    else if (k<0 || k>NZbnd-1 || i<0 || i>NXbnd-1 )
        m=-1;
    else if (i<FDOH){//front
        m=i*NZbnd+k;
    }
    else if (k<FDOH){//up
        i=i-FDOH;
        m=NZbnd*FDOH+(NXbnd-FDOH)*FDOH+i+k*(NXbnd-FDOH);
        
    }
    else {//down
        i=i-FDOH;
        k=k-NZbnd+FDOH;
        m=NZbnd*FDOH+i+k*(NXbnd-FDOH);
    }
    
#elif DEVID==NUM_DEVICES-1 & MYLOCALID==NLOCALP-1
    int NXbnd = (NX-2*FDOH-NAB);
#if FREESURF==0
    int NZbnd = (NZ- 2*FDOH- 2*NAB);
    int lbnd = FDOH+NAB;
    int lbnds = FDOH+NAB;
#else
    int NZbnd = (NZ- 2*FDOH- NAB);
    int lbnd = FDOH+NAB;
    int lbnds = FDOH;
#endif
    
    int m=-1;
    i-=FDOH;
    k-=lbnds;
    
    if ( (k>FDOH-1 && k<NZbnd-FDOH) && i<NXbnd-FDOH )
        m=-1;
    else if (k<0 || k>NZbnd-1 || i>NXbnd-1 )
        m=-1;
    else if (i>NXbnd-1-FDOH){
        i=i-NXbnd+FDOH;
        m=i*NZbnd+k;
    }
    else if (k<FDOH){//up
        m=NZbnd*FDOH+(NXbnd-FDOH)*FDOH+i+k*(NXbnd-FDOH);
    }
    else {//down
        k=k-NZbnd+FDOH;
        m=NZbnd*FDOH+i+k*(NXbnd-FDOH);
    }
    
#else
    
    int NXbnd = (NX-2*FDOH);
#if FREESURF==0
    int NZbnd = (NZ- 2*FDOH- 2*NAB);
    int lbnd = FDOH+NAB;
    int lbnds = FDOH+NAB;
#else
    int NZbnd = (NZ- 2*FDOH- NAB);
    int lbnd = FDOH+NAB;
    int lbnds = FDOH;
#endif
    
    int m=-1;
    i-=FDOH;
    k-=lbnds;
    
    if ( (k>FDOH-1 && k<NZbnd-FDOH) )
        m=-1;
    else if (k<0 || k>NZbnd-1 || i<0 || i>NXbnd-1 )
        m=-1;
    else if (k<FDOH){//up
        m=(NXbnd)*FDOH+i+k*(NXbnd);
    }
    else {//down
        k=k-NZbnd+FDOH;
        m=i+k*(NXbnd);
    }
    
    
#endif
    
    
    return m;
    
}


__kernel void update_adjv(int offcomm, 
                          __global float *vy,
                          __global float *sxy,        __global float *syz,
                          __global float *vybnd,
                          __global float *sxybnd,     __global float *syzbnd,
                          __global float *vy_r,
                          __global float *sxy_r,      __global float *syz_r,
                          __global float *rjp,
                          __global float *taper,
                          __global float *K_x,        __global float *a_x,          __global float *b_x,
                          __global float *K_x_half,   __global float *a_x_half,     __global float *b_x_half,
                          __global float *K_z,        __global float *a_z,          __global float *b_z,
                          __global float *K_z_half,   __global float *a_z_half,     __global float *b_z_half,
                          __global float *psi_sxy_x,  __global float *psi_syz_z,
                          __local  float *lvar, __global float *gradrho, __global float *gradsrc,
                          __global float *Hrho, __global float *Hsrc)
{

    int g,i,j,k,m, ind;
    float sxy_x, syz_z;
    float sxy_x_r, syz_z_r;
    float lvy;

// If we use local memory
#if LOCAL_OFF==0
    int lsizez = get_local_size(0)+2*FDOH;
    int lsizex = get_local_size(1)+2*FDOH;
    int lidz = get_local_id(0)+FDOH;
    int lidx = get_local_id(1)+FDOH;
    int gidz = get_global_id(0)+FDOH;
    int gidx = get_global_id(1)+FDOH+offcomm;
    
#define lsxy lvar
#define lsyz lvar
    
#define lsxy_r lvar
#define lsyz_r lvar
    
// If local memory is turned off
#elif LOCAL_OFF==1
    
    int gid = get_global_id(0);
    int glsizez = (NZ-2*FDOH);
    int gidz = gid%glsizez+FDOH;
    int gidx = (gid/glsizez)+FDOH+offcomm;
    
#define lsxy sxy
#define lsyz syz
    
#define lsxy_r sxy_r
#define lsyz_r syz_r
    
#define lidx gidx
#define lidz gidz
    
#define lsizez NZ
#define lsizex NX
    
#endif

// Calculation of the stress spatial derivatives of the forward wavefield if backpropagation is used
#if BACK_PROP_TYPE==1
    {
#if LOCAL_OFF==0
        barrier(CLK_LOCAL_MEM_FENCE);
        lsxy(lidz,lidx)=sxy(gidz,gidx);
        if (lidx<2*FDOH)
            lsxy(lidz,lidx-FDOH)=sxy(gidz,gidx-FDOH);
        if (lidx+lsizex-3*FDOH<FDOH)
            lsxy(lidz,lidx+lsizex-3*FDOH)=sxy(gidz,gidx+lsizex-3*FDOH);
        if (lidx>(lsizex-2*FDOH-1))
            lsxy(lidz,lidx+FDOH)=sxy(gidz,gidx+FDOH);
        if (lidx-lsizex+3*FDOH>(lsizex-FDOH-1))
            lsxy(lidz,lidx-lsizex+3*FDOH)=sxy(gidz,gidx-lsizex+3*FDOH);
        barrier(CLK_LOCAL_MEM_FENCE);
#endif
        
#if   FDOH ==1
        sxy_x = HC1*(lsxy(lidz,lidx)   - lsxy(lidz,lidx-1));
#elif FDOH ==2
        sxy_x = (HC1*(lsxy(lidz,lidx)   - lsxy(lidz,lidx-1))
                      +HC2*(lsxy(lidz,lidx+1) - lsxy(lidz,lidx-2)));
#elif FDOH ==3
        sxy_x = (HC1*(lsxy(lidz,lidx)  -lsxy(lidz,lidx-1))+
                      HC2*(lsxy(lidz,lidx+1)-lsxy(lidz,lidx-2))+
                      HC3*(lsxy(lidz,lidx+2)-lsxy(lidz,lidx-3)));
#elif FDOH ==4
        sxy_x = (HC1*(lsxy(lidz,lidx)  -lsxy(lidz,lidx-1))+
                      HC2*(lsxy(lidz,lidx+1)-lsxy(lidz,lidx-2))+
                      HC3*(lsxy(lidz,lidx+2)-lsxy(lidz,lidx-3))+
                      HC4*(lsxy(lidz,lidx+3)-lsxy(lidz,lidx-4)));
#elif FDOH ==5
        sxy_x = (HC1*(lsxy(lidz,lidx)  -lsxy(lidz,lidx-1))+
                      HC2*(lsxy(lidz,lidx+1)-lsxy(lidz,lidx-2))+
                      HC3*(lsxy(lidz,lidx+2)-lsxy(lidz,lidx-3))+
                      HC4*(lsxy(lidz,lidx+3)-lsxy(lidz,lidx-4))+
                      HC5*(lsxy(lidz,lidx+4)-lsxy(lidz,lidx-5)));
        
#elif FDOH ==6
        sxy_x = (HC1*(lsxy(lidz,lidx)  -lsxy(lidz,lidx-1))+
                      HC2*(lsxy(lidz,lidx+1)-lsxy(lidz,lidx-2))+
                      HC3*(lsxy(lidz,lidx+2)-lsxy(lidz,lidx-3))+
                      HC4*(lsxy(lidz,lidx+3)-lsxy(lidz,lidx-4))+
                      HC5*(lsxy(lidz,lidx+4)-lsxy(lidz,lidx-5))+
                      HC6*(lsxy(lidz,lidx+5)-lsxy(lidz,lidx-6)));
#endif
        
#if LOCAL_OFF==0
        barrier(CLK_LOCAL_MEM_FENCE);
        lsyz(lidz,lidx)=syz(gidz,gidx);
        if (lidz<2*FDOH)
            lsyz(lidz-FDOH,lidx)=syz(gidz-FDOH,gidx);
        if (lidz>(lsizez-2*FDOH-1))
            lsyz(lidz+FDOH,lidx)=syz(gidz+FDOH,gidx);
        barrier(CLK_LOCAL_MEM_FENCE);
#endif
        
#if   FDOH ==1
        syz_z = HC1*(lsyz(lidz,lidx)   - lsyz(lidz-1,lidx));
#elif FDOH ==2
        syz_z = (HC1*(lsyz(lidz,lidx)   - lsyz(lidz-1,lidx))
                      +HC2*(lsyz(lidz+1,lidx) - lsyz(lidz-2,lidx)));
#elif FDOH ==3
        syz_z = (HC1*(lsyz(lidz,lidx)  -lsyz(lidz-1,lidx))+
                      HC2*(lsyz(lidz+1,lidx)-lsyz(lidz-2,lidx))+
                      HC3*(lsyz(lidz+2,lidx)-lsyz(lidz-3,lidx)));
#elif FDOH ==4
        syz_z = (HC1*(lsyz(lidz,lidx)  -lsyz(lidz-1,lidx))+
                      HC2*(lsyz(lidz+1,lidx)-lsyz(lidz-2,lidx))+
                      HC3*(lsyz(lidz+2,lidx)-lsyz(lidz-3,lidx))+
                      HC4*(lsyz(lidz+3,lidx)-lsyz(lidz-4,lidx)));
#elif FDOH ==5
        syz_z = (HC1*(lsyz(lidz,lidx)  -lsyz(lidz-1,lidx))+
                      HC2*(lsyz(lidz+1,lidx)-lsyz(lidz-2,lidx))+
                      HC3*(lsyz(lidz+2,lidx)-lsyz(lidz-3,lidx))+
                      HC4*(lsyz(lidz+3,lidx)-lsyz(lidz-4,lidx))+
                      HC5*(lsyz(lidz+4,lidx)-lsyz(lidz-5,lidx)));
#elif FDOH ==6
        syz_z = (HC1*(lsyz(lidz,lidx)  -lsyz(lidz-1,lidx))+
                      HC2*(lsyz(lidz+1,lidx)-lsyz(lidz-2,lidx))+
                      HC3*(lsyz(lidz+2,lidx)-lsyz(lidz-3,lidx))+
                      HC4*(lsyz(lidz+3,lidx)-lsyz(lidz-4,lidx))+
                      HC5*(lsyz(lidz+4,lidx)-lsyz(lidz-5,lidx))+
                      HC6*(lsyz(lidz+5,lidx)-lsyz(lidz-6,lidx)));
#endif

    }
#endif
// Calculation of the stress spatial derivatives of the adjoint wavefield
    {
#if LOCAL_OFF==0
        barrier(CLK_LOCAL_MEM_FENCE);
        lsxy_r(lidz,lidx)=sxy_r(gidz,gidx);
        if (lidx<2*FDOH)
            lsxy_r(lidz,lidx-FDOH)=sxy_r(gidz,gidx-FDOH);
        if (lidx+lsizex-3*FDOH<FDOH)
            lsxy_r(lidz,lidx+lsizex-3*FDOH)=sxy_r(gidz,gidx+lsizex-3*FDOH);
        if (lidx>(lsizex-2*FDOH-1))
            lsxy_r(lidz,lidx+FDOH)=sxy_r(gidz,gidx+FDOH);
        if (lidx-lsizex+3*FDOH>(lsizex-FDOH-1))
            lsxy_r(lidz,lidx-lsizex+3*FDOH)=sxy_r(gidz,gidx-lsizex+3*FDOH);
        barrier(CLK_LOCAL_MEM_FENCE);
#endif
        
#if   FDOH ==1
        sxy_x_r = HC1*(lsxy_r(lidz,lidx)   - lsxy_r(lidz,lidx-1));
#elif FDOH ==2
        sxy_x_r = (HC1*(lsxy_r(lidz,lidx)   - lsxy_r(lidz,lidx-1))
                      +HC2*(lsxy_r(lidz,lidx+1) - lsxy_r(lidz,lidx-2)));
#elif FDOH ==3
        sxy_x_r = (HC1*(lsxy_r(lidz,lidx)  -lsxy_r(lidz,lidx-1))+
                      HC2*(lsxy_r(lidz,lidx+1)-lsxy_r(lidz,lidx-2))+
                      HC3*(lsxy_r(lidz,lidx+2)-lsxy_r(lidz,lidx-3)));
#elif FDOH ==4
        sxy_x_r = (HC1*(lsxy_r(lidz,lidx)  -lsxy_r(lidz,lidx-1))+
                      HC2*(lsxy_r(lidz,lidx+1)-lsxy_r(lidz,lidx-2))+
                      HC3*(lsxy_r(lidz,lidx+2)-lsxy_r(lidz,lidx-3))+
                      HC4*(lsxy_r(lidz,lidx+3)-lsxy_r(lidz,lidx-4)));
#elif FDOH ==5
        sxy_x_r = (HC1*(lsxy_r(lidz,lidx)  -lsxy_r(lidz,lidx-1))+
                      HC2*(lsxy_r(lidz,lidx+1)-lsxy_r(lidz,lidx-2))+
                      HC3*(lsxy_r(lidz,lidx+2)-lsxy_r(lidz,lidx-3))+
                      HC4*(lsxy_r(lidz,lidx+3)-lsxy_r(lidz,lidx-4))+
                      HC5*(lsxy_r(lidz,lidx+4)-lsxy_r(lidz,lidx-5)));
        
#elif FDOH ==6
        sxy_x_r = (HC1*(lsxy_r(lidz,lidx)  -lsxy_r(lidz,lidx-1))+
                      HC2*(lsxy_r(lidz,lidx+1)-lsxy_r(lidz,lidx-2))+
                      HC3*(lsxy_r(lidz,lidx+2)-lsxy_r(lidz,lidx-3))+
                      HC4*(lsxy_r(lidz,lidx+3)-lsxy_r(lidz,lidx-4))+
                      HC5*(lsxy_r(lidz,lidx+4)-lsxy_r(lidz,lidx-5))+
                      HC6*(lsxy_r(lidz,lidx+5)-lsxy_r(lidz,lidx-6)));
#endif
        
#if LOCAL_OFF==0
        barrier(CLK_LOCAL_MEM_FENCE);
        lsyz_r(lidz,lidx)=syz_r(gidz,gidx);
        if (lidz<2*FDOH)
            lsyz_r(lidz-FDOH,lidx)=syz_r(gidz-FDOH,gidx);
        if (lidz>(lsizez-2*FDOH-1))
            lsyz_r(lidz+FDOH,lidx)=syz_r(gidz+FDOH,gidx);
        barrier(CLK_LOCAL_MEM_FENCE);
#endif
        
#if   FDOH ==1
        syz_z_r = HC1*(lsyz_r(lidz,lidx)   - lsyz_r(lidz-1,lidx));
#elif FDOH ==2
        syz_z_r = (HC1*(lsyz_r(lidz,lidx)   - lsyz_r(lidz-1,lidx))
                      +HC2*(lsyz_r(lidz+1,lidx) - lsyz_r(lidz-2,lidx)));
#elif FDOH ==3
        syz_z_r = (HC1*(lsyz_r(lidz,lidx)  -lsyz_r(lidz-1,lidx))+
                      HC2*(lsyz_r(lidz+1,lidx)-lsyz_r(lidz-2,lidx))+
                      HC3*(lsyz_r(lidz+2,lidx)-lsyz_r(lidz-3,lidx)));
#elif FDOH ==4
        syz_z_r = (HC1*(lsyz_r(lidz,lidx)  -lsyz_r(lidz-1,lidx))+
                      HC2*(lsyz_r(lidz+1,lidx)-lsyz_r(lidz-2,lidx))+
                      HC3*(lsyz_r(lidz+2,lidx)-lsyz_r(lidz-3,lidx))+
                      HC4*(lsyz_r(lidz+3,lidx)-lsyz_r(lidz-4,lidx)));
#elif FDOH ==5
        syz_z_r = (HC1*(lsyz_r(lidz,lidx)  -lsyz_r(lidz-1,lidx))+
                      HC2*(lsyz_r(lidz+1,lidx)-lsyz_r(lidz-2,lidx))+
                      HC3*(lsyz_r(lidz+2,lidx)-lsyz_r(lidz-3,lidx))+
                      HC4*(lsyz_r(lidz+3,lidx)-lsyz_r(lidz-4,lidx))+
                      HC5*(lsyz_r(lidz+4,lidx)-lsyz_r(lidz-5,lidx)));
#elif FDOH ==6
        syz_z_r = (HC1*(lsyz_r(lidz,lidx)  -lsyz_r(lidz-1,lidx))+
                      HC2*(lsyz_r(lidz+1,lidx)-lsyz_r(lidz-2,lidx))+
                      HC3*(lsyz_r(lidz+2,lidx)-lsyz_r(lidz-3,lidx))+
                      HC4*(lsyz_r(lidz+3,lidx)-lsyz_r(lidz-4,lidx))+
                      HC5*(lsyz_r(lidz+4,lidx)-lsyz_r(lidz-5,lidx))+
                      HC6*(lsyz_r(lidz+5,lidx)-lsyz_r(lidz-6,lidx)));
#endif

    }

// To stop updating if we are outside the model (global id must be a multiple of local id in OpenCL, hence we stop if we have a global id outside the grid)
#if LOCAL_OFF==0
#if COMM12==0
    if (gidz>(NZ-FDOH-1) || (gidx-offcomm)>(NX-FDOH-1-LCOMM) ){
        return;
    }
    
#else
    if (gidz>(NZ-FDOH-1) ){
        return;
    }
#endif
#endif

// Backpropagate the forward velocity
#if BACK_PROP_TYPE==1
    {
<<<<<<< HEAD
        lvy=((sxy_x + syz_z)/rjp(gidz,gidx));
=======

        lvy=((sxy_x + syz_z)*rjp(gidz,gidx));
>>>>>>> 38bd1bb7

        vy(gidz,gidx)-= lvy;
        
        m=evarm(gidz,  gidx);
        if (m!=-1){
            vy(gidz, gidx)= vybnd[m];
        }
    }
#endif
    
// Correct adjoint spatial derivatives to implement CPML
#if ABS_TYPE==1
    {
    if (gidz>NZ-NAB-FDOH-1){
        
        i =gidx-FDOH;
        k =gidz - NZ+NAB+FDOH+NAB;
        ind=2*NAB-1-k;
        
        psi_syz_z(k,i) = b_z[ind+1] * psi_syz_z(k,i) + a_z[ind+1] * syz_z_r;
        syz_z_r = syz_z_r / K_z[ind+1] + psi_syz_z(k,i);
    }
    
#if FREESURF==0
    else if (gidz-FDOH<NAB){
        
        i =gidx-FDOH;
        k =gidz-FDOH;
        
        psi_syz_z(k,i) = b_z[k] * psi_syz_z(k,i) + a_z[k] * syz_z_r;
        syz_z_r = syz_z_r / K_z[k] + psi_syz_z(k,i);
    }
#endif
    
    
#if DEVID==0 & MYLOCALID==0
    if (gidx-FDOH<NAB){
        
        i =gidx-FDOH;
        k =gidz-FDOH;
        
        psi_sxy_x(k,i) = b_x[i] * psi_sxy_x(k,i) + a_x[i] * sxy_x_r;
        sxy_x_r = sxy_x_r / K_x[i] + psi_sxy_x(k,i);
    }
#endif
    
#if DEVID==NUM_DEVICES-1 & MYLOCALID==NLOCALP-1
    if (gidx>NX-NAB-FDOH-1){
        
        i =gidx - NX+NAB+FDOH+NAB;
        k =gidz-FDOH;
        ind=2*NAB-1-i;
        
        psi_sxy_x(k,i) = b_x[ind+1] * psi_sxy_x(k,i) + a_x[ind+1] * sxy_x_r;
        sxy_x_r = sxy_x_r / K_x[ind+1] + psi_sxy_x(k,i);
        
    }
#endif
    }
#endif

    // Update adjoint velocities
    lvy=((sxy_x_r + syz_z_r)*rjp(gidz,gidx));
    vy_r(gidz,gidx)+= lvy;

 
    
// Absorbing boundary
#if ABS_TYPE==2
    {
#if FREESURF==0
        if (gidz-FDOH<NAB){
            vy_r(gidz,gidx)*=taper[gidz-FDOH];
        }
#endif
        
        if (gidz>NZ-NAB-FDOH-1){
            vy_r(gidz,gidx)*=taper[NZ-FDOH-gidz-1];
        }
        
#if DEVID==0 & MYLOCALID==0
        if (gidx-FDOH<NAB){
            vy_r(gidz,gidx)*=taper[gidx-FDOH];
        }
#endif
        
#if DEVID==NUM_DEVICES-1 & MYLOCALID==NLOCALP-1
        if (gidx>NX-NAB-FDOH-1){
            vy_r(gidz,gidx)*=taper[NX-FDOH-gidx-1];
        }
#endif
    }
#endif

// Density gradient calculation on the fly
#if BACK_PROP_TYPE==1
    gradrho(gidz,gidx)+=-vy(gidz,gidx)*lvy;
#endif
    
#if GRADSRCOUT==1
    //TODO
//    if (nsrc>0){
//        
//        
//        for (int srci=0; srci<nsrc; srci++){
//            
//            
//            int i=(int)(srcpos_loc(0,srci)/DH-0.5)+FDOH;
//            int k=(int)(srcpos_loc(2,srci)/DH-0.5)+FDOH;
//            
//            if (i==gidx && k==gidz){
//                
//                int SOURCE_TYPE= (int)srcpos_loc(4,srci);
//                
//                if (SOURCE_TYPE==3){
//                    /* single force in y */
//                    
//                    gradsrc(srci,nt)+= vy_r(gidz,gidx)/rjp(gidx,gidz)/(DH*DH);
//                }
//
//                
//            }
//        }
//        
//        
//    }
#endif
    
}
<|MERGE_RESOLUTION|>--- conflicted
+++ resolved
@@ -20,48 +20,6 @@
 /*Adjoint update of the velocities in 2D SH*/
 
 /*Define useful macros to be able to write a matrix formulation in 2D with OpenCl */
-<<<<<<< HEAD
-#define lbnd (fdoh+nab)
-
-#define rho(z,x)    rho[((x)-fdoh)*(NZ-2*fdoh)+((z)-fdoh)]
-#define rip(z,x)    rip[((x)-fdoh)*(NZ-2*fdoh)+((z)-fdoh)]
-#define rjp(z,x)    rjp[((x)-fdoh)*(NZ-2*fdoh)+((z)-fdoh)]
-#define rkp(z,x)    rkp[((x)-fdoh)*(NZ-2*fdoh)+((z)-fdoh)]
-#define uipkp(z,x) uipkp[((x)-fdoh)*(NZ-2*fdoh)+((z)-fdoh)]
-#define ujpkp(z,x) ujpkp[((x)-fdoh)*(NZ-2*fdoh)+((z)-fdoh)]
-#define uipjp(z,x) uipjp[((x)-fdoh)*(NZ-2*fdoh)+((z)-fdoh)]
-#define u(z,x)        u[((x)-fdoh)*(NZ-2*fdoh)+((z)-fdoh)]
-#define pi(z,x)      pi[((x)-fdoh)*(NZ-2*fdoh)+((z)-fdoh)]
-#define gradrho(z,x)  gradrho[((x)-fdoh)*(NZ-2*fdoh)+((z)-fdoh)]
-#define gradM(z,x)  gradM[((x)-fdoh)*(NZ-2*fdoh)+((z)-fdoh)]
-#define gradmu(z,x)  gradmu[((x)-fdoh)*(NZ-2*fdoh)+((z)-fdoh)]
-#define gradtaup(z,x)  gradtaup[((x)-fdoh)*(NZ-2*fdoh)+((z)-fdoh)]
-#define gradtaus(z,x)  gradtaus[((x)-fdoh)*(NZ-2*fdoh)+((z)-fdoh)]
-
-#define taus(z,x)        taus[((x)-fdoh)*(NZ-2*fdoh)+((z)-fdoh)]
-#define tausipkp(z,x) tausipkp[((x)-fdoh)*(NZ-2*fdoh)+((z)-fdoh)]
-#define tausipjp(z,x) tausipjp[((x)-fdoh)*(NZ-2*fdoh)+((z)-fdoh)]
-#define tausjpkp(z,x) tausjpkp[((x)-fdoh)*(NZ-2*fdoh)+((z)-fdoh)]
-#define taup(z,x)        taup[((x)-fdoh)*(NZ-2*fdoh)+((z)-fdoh)]
-
-#define vx(z,x)  vx[(x)*NZ+(z)]
-#define vy(z,x)  vy[(x)*NZ+(z)]
-#define vz(z,x)  vz[(x)*NZ+(z)]
-#define sxx(z,x) sxx[(x)*NZ+(z)]
-#define szz(z,x) szz[(x)*NZ+(z)]
-#define sxz(z,x) sxz[(x)*NZ+(z)]
-#define sxy(z,x) sxy[(x)*NZ+(z)]
-#define syz(z,x) syz[(x)*NZ+(z)]
-
-#define vx_r(z,x)  vx_r[(x)*NZ+(z)]
-#define vy_r(z,x)  vy_r[(x)*NZ+(z)]
-#define vz_r(z,x)  vz_r[(x)*NZ+(z)]
-#define sxx_r(z,x) sxx_r[(x)*NZ+(z)]
-#define szz_r(z,x) szz_r[(x)*NZ+(z)]
-#define sxz_r(z,x) sxz_r[(x)*NZ+(z)]
-#define sxy_r(z,x) sxy_r[(x)*NZ+(z)]
-#define syz_r(z,x) syz_r[(x)*NZ+(z)]
-=======
 
 #define rho(z,x)    rho[((x)-FDOH)*(NZ-2*FDOH)+((z)-FDOH)]
 #define rip(z,x)    rip[((x)-FDOH)*(NZ-2*FDOH)+((z)-FDOH)]
@@ -107,7 +65,6 @@
 #define sxz_r(z,x) sxz_r[(x)*(NZ)+(z)]
 #define sxy_r(z,x) sxy_r[(x)*(NZ)+(z)]
 #define syz_r(z,x) syz_r[(x)*(NZ)+(z)]
->>>>>>> 38bd1bb7
 
 #define rxx(z,x,l) rxx[(l)*NX*NZ+(x)*NZ+(z)]
 #define rzz(z,x,l) rzz[(l)*NX*NZ+(x)*NZ+(z)]
@@ -557,13 +514,7 @@
 // Backpropagate the forward velocity
 #if BACK_PROP_TYPE==1
     {
-<<<<<<< HEAD
-        lvy=((sxy_x + syz_z)/rjp(gidz,gidx));
-=======
-
         lvy=((sxy_x + syz_z)*rjp(gidz,gidx));
->>>>>>> 38bd1bb7
-
         vy(gidz,gidx)-= lvy;
         
         m=evarm(gidz,  gidx);
