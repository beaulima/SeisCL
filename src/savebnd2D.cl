--- conflicted
+++ resolved
@@ -20,27 +20,6 @@
 /*Kernels to save boundary wavefield in 2D if backpropagation is used in the computation of the gradient */
 
 /*Define useful macros to be able to write a matrix formulation in 2D with OpenCl */
-<<<<<<< HEAD
-#define vx(z,x)  vx[(x)*NZ+(z)]
-#define vy(z,x)  vy[(x)*NZ+(z)]
-#define vz(z,x)  vz[(x)*NZ+(z)]
-#define sxx(z,x) sxx[(x)*NZ+(z)]
-#define szz(z,x) szz[(x)*NZ+(z)]
-#define sxz(z,x) sxz[(x)*NZ+(z)]
-#define sxy(z,x) sxy[(x)*NZ+(z)]
-#define syz(z,x) syz[(x)*NZ+(z)]
-#define lbnd (fdoh+nab)
-
-
-
-__kernel void savebnd(__global float *vx,         __global float *vy,      __global float *vz,
-                      __global float *sxx,        __global float *syy,     __global float *szz,
-                      __global float *sxy,        __global float *syz,     __global float *sxz,
-                      __global float *vxbnd,      __global float *vybnd,   __global float *vzbnd,
-                      __global float *sxxbnd,     __global float *syybnd,  __global float *szzbnd,
-                      __global float *sxybnd,     __global float *syzbnd,  __global float *sxzbnd)
-=======
-
 #if FP16==0
 
 #define __prec float
@@ -65,7 +44,6 @@
                                    GLOBARG __prec2 *vx, GLOBARG __prec2 *vz,
                                    GLOBARG __prec2 *sxxbnd, GLOBARG __prec2 *sxzbnd, GLOBARG __prec2 *szzbnd,
                                    GLOBARG __prec2 *vxbnd, GLOBARG __prec2 *vzbnd)
->>>>>>> 38bd1bb7
 {
     
     int i,k,indv;
