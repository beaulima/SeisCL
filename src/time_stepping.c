/*------------------------------------------------------------------------
 * Copyright (C) 2016 For the list of authors, see file AUTHORS.
 *
 * This file is part of SeisCL.
 *
 * SeisCL is free software: you can redistribute it and/or modify
 * it under the terms of the GNU General Public License as published by
 * the Free Software Foundation, version 3.0 of the License only.
 *
 * SeisCL is distributed in the hope that it will be useful,
 * but WITHOUT ANY WARRANTY; without even the implied warranty of
 * MERCHANTABILITY or FITNESS FOR A PARTICULAR PURPOSE.  See the
 * GNU General Public License for more details.
 *
 * You should have received a copy of the GNU General Public License
 * along with SeisCL. See file COPYING and/or
 * <http://www.gnu.org/licenses/gpl-3.0.html>.
 --------------------------------------------------------------------------*/

/*Main part of the program. Perform FD time stepping */

#include "F.h"
#include "third_party/NVIDIA_FP16/fp16_conversion.h"

int reduce_seis(model * m, device ** dev, int s){
    // Transfer the variables to output to host and reduce in global buffer
    int state=0;
    int posx, i, j, k, d;
    
<<<<<<< HEAD
    // Set kernel argument for this timestep
    for (d=0;d<m->num_devices;d++){
        __GUARD clSetKernelArg((*vcl)[d].kernel_s,  2, sizeof(int), &t);
        __GUARD clSetKernelArg((*vcl)[d].kernel_v,  2, sizeof(int), &t);
        __GUARD clSetKernelArg((*vcl)[d].kernel_sources,  14, sizeof(int), &t);
        if (d>0 || m->MYLOCALID>0){
            __GUARD clSetKernelArg((*vcl)[d].kernel_scomm1,  2, sizeof(int), &t);
            __GUARD clSetKernelArg((*vcl)[d].kernel_vcomm1,  2, sizeof(int), &t);
=======
    // Transfer the seismogram from GPUs to host
    for (d=0;d<m->NUM_DEVICES;d++){
        for (i=0;i<m->nvars;i++){
            if ( (*dev)[d].vars[i].to_output){
                (*dev)[d].vars[i].cl_varout.size=sizeof(float)
                * m->NT * m->src_recs.nrec[s];
                __GUARD clbuf_read( &(*dev)[d].queue,
                                   &(*dev)[d].vars[i].cl_varout);
            }
            
>>>>>>> 38bd1bb7
        }
        for (i=0;i<m->ntvars;i++){
            if ( (*dev)[d].trans_vars[i].to_output){
                (*dev)[d].trans_vars[i].cl_varout.size=sizeof(float)
                * m->NT * m->src_recs.nrec[s];
                __GUARD clbuf_read( &(*dev)[d].queue,
                                   &(*dev)[d].trans_vars[i].cl_varout);
            }
            
        }
    }
    
    // Put them in the global buffer that collect all sources and receivers data
    // from all devices. For all MPI processes, it is reduced at the end of
    // program
    for (d=0;d<m->NUM_DEVICES;d++){
        __GUARD WAITQUEUE((*dev)[d].queue);
        for (k=0;k<(*dev)[d].nvars;k++){
            if ((*dev)[d].vars[k].to_output){
                for ( i=0;i<(*dev)[d].src_recs.nrec[s];i++){
                    posx=(int)floor((*dev)[d].src_recs.rec_pos[s][8*i]/m->dh);
                    if (posx>=(*dev)[d].OFFSET
                        && posx<((*dev)[d].OFFSET+(*dev)[d].N[(*dev)[d].NDIM-1])){
                        
                        for (j=0;j<m->NT;j++){
                            (*dev)[d].vars[k].gl_varout[s][i*m->NT+j]+=
                            (*dev)[d].vars[k].cl_varout.host[i*m->NT+j];
                        }
                    }
                }
            }
        }
        for (k=0;k<(*dev)[d].ntvars;k++){
            if ((*dev)[d].trans_vars[k].to_output){
                for ( i=0;i<(*dev)[d].src_recs.nrec[s];i++){
                    posx=(int)floor((*dev)[d].src_recs.rec_pos[s][8*i]/m->dh);
                    if (posx>=(*dev)[d].OFFSET
                        && posx<((*dev)[d].OFFSET+(*dev)[d].N[(*dev)[d].NDIM-1])){
                        
                        for (j=0;j<m->NT;j++){
                            (*dev)[d].trans_vars[k].gl_varout[s][i*m->NT+j]+=
                            (*dev)[d].trans_vars[k].cl_varout.host[i*m->NT+j];
                        }
                    }
                }
            }
        }
    }
    
    return state;
    
<<<<<<< HEAD
    //Inject sources
    for (d=0;d<m->num_devices;d++){
        __GUARD launch_gpu_kernel( &(*vcl)[d].cmd_queue, &(*vcl)[d].kernel_sources, 1, &(*mloc)[d].global_work_size_sources, NULL, 0, NULL, NULL);
    }
    
    //Save the boundary if the gradient output is required
    if (m->gradout==1 && m->back_prop_type==1){
        for (d=0;d<m->num_devices;d++){
            if (t==0){
                __GUARD launch_gpu_kernel( &(*vcl)[d].cmd_queue, &(*vcl)[d].kernel_bnd, 1, &(*mloc)[d].global_work_size_bnd, NULL, 0, NULL, &(*vcl)[d].event_bndsave);
            }
            else{
                __GUARD launch_gpu_kernel( &(*vcl)[d].cmd_queue, &(*vcl)[d].kernel_bnd, 1, &(*mloc)[d].global_work_size_bnd, NULL, 1, &(*vcl)[d].event_bndtransf, &(*vcl)[d].event_bndsave);
                __GUARD clReleaseEvent((*vcl)[d].event_bndtransf);
            }
            
            if (m->ND==21){
                __GUARD clEnqueueReadBuffer( (*vcl)[d].cmd_queuecomm, (*vcl)[d].sxybnd, CL_FALSE, 0, (*vcl)[d].buffer_size_bnd, &(*mloc)[d].sxybnd[(*mloc)[d].Nbnd*t], 1, &(*vcl)[d].event_bndsave, NULL);
                __GUARD clEnqueueReadBuffer( (*vcl)[d].cmd_queuecomm, (*vcl)[d].syzbnd, CL_FALSE, 0, (*vcl)[d].buffer_size_bnd, &(*mloc)[d].syzbnd[(*mloc)[d].Nbnd*t], 0, NULL, NULL);
                __GUARD clEnqueueReadBuffer( (*vcl)[d].cmd_queuecomm, (*vcl)[d].vybnd, CL_FALSE, 0, (*vcl)[d].buffer_size_bnd, &(*mloc)[d].vybnd[(*mloc)[d].Nbnd*t], 0, NULL, &(*vcl)[d].event_bndtransf);
                __GUARD clReleaseEvent((*vcl)[d].event_bndsave);
                
=======
}

int movout(model * m, device ** dev, int t, int s){
    // Collect the buffers for movie creation
    int state=0;
    int d, i, j, elm, elfd;
    int k,l;
    int Nel=1;
    int Nelg;
    int Nm[MAX_DIMS];
    int Nfd[MAX_DIMS];
    half * hptr;
    float * fptr;

    // Tranfer all variables to ouput to host for this time step
    for (d=0;d<m->NUM_DEVICES;d++){
        for (i=0;i<m->nvars;i++){
            if ((*dev)[d].vars[i].to_output){
                __GUARD clbuf_read(&(*dev)[d].queue,&(*dev)[d].vars[i].cl_var);
>>>>>>> 38bd1bb7
            }
        }
        
    }

    Nelg=1;
    for (j=0;j<m->NDIM;j++){
        Nelg*=m->N[j];
    }

    // Aggregate in a global buffers all variables from all devices.
    // Local and global variables don't have the same size, the first being
    // padded by FDORDER/2 on all sides, so we need to transform coordinates
    for (d=0;d<m->NUM_DEVICES;d++){
        WAITQUEUE((*dev)[d].queue);
        //Number of elements mapped from local to global buffer
        Nel=1;
        for (j=0;j<m->NDIM;j++){
            Nel*=(*dev)[d].N[j];
        }
        for (i=0;i<m->nvars;i++){
            if ((*dev)[d].vars[i].to_output){
                if (m->FP16<2){
                    fptr = (*dev)[d].vars[i].cl_var.host;
                }
                else{
                    hptr = (half*)(*dev)[d].vars[i].cl_var.host;
                }
                for (j=0;j<Nel;j++){
                    //Linear indice in global buffer of this element
                    elm=s*m->NT/m->MOVOUT*Nelg
                       +((t+1)/m->MOVOUT-1)*Nelg
                        +j ;
                    // Indices for each dimensions for global Nm and local Nfd
                    for (k=0;k<m->NDIM;k++){
                        Nm[k]=j;
                        for (l=0;l<k;l++){
                            Nm[k]=Nm[k]/(*dev)[d].N[l];
                        }
                        Nm[k]=Nm[k]%(*dev)[d].N[k];
                        Nfd[k]=Nm[k]+m->FDOH;
                        for (l=0;l<k;l++){
                            Nfd[k]*=(*dev)[d].N[l]+m->FDORDER;
                        }
                    }
                    // Linear indice for local buffer
                    elfd=0;
                    for (k=0;k<m->NDIM;k++){
                        elfd+=Nfd[k];
                    }
                    if (m->FP16<2){
                        (*dev)[d].vars[i].gl_mov[elm]=fptr[elfd];
                    }
                    else{
                        (*dev)[d].vars[i].gl_mov[elm]=half_to_float(hptr[elfd]);
                    }
                }
            }
        }
    }
    
    return state;
}

int save_bnd(model * m, device ** dev, int t){
    
    int state=0;
    int d,i;
    int lv=-1;
    int l0=-1;
    int offset;
    
    for (d=0;d<m->NUM_DEVICES;d++){
        
        (*dev)[d].grads.savebnd.outevent=1;
        __GUARD prog_launch(&(*dev)[d].queue, &(*dev)[d].grads.savebnd);
        lv=-1;
        l0=-1;
        for (i=0;i<m->nvars;i++){
            if ((*dev)[d].vars[i].to_comm){
                if (l0<0){
                    l0=i;
                }
                lv=i;
            }
        }
        (*dev)[d].vars[lv].cl_varbnd.outevent_r=1;
        (*dev)[d].vars[l0].cl_varbnd.nwait_r=1;
        (*dev)[d].vars[l0].cl_varbnd.waits_r=&(*dev)[d].grads.savebnd.event;
        if (m->FP16>1){
            offset =(*dev)[d].NBND*t/2;
        }
        else{
            offset =(*dev)[d].NBND*t;
        }
        for (i=0;i<m->nvars;i++){
            if ((*dev)[d].vars[i].to_comm){
                __GUARD clbuf_readto(&(*dev)[d].queuecomm,
                                     &(*dev)[d].vars[i].cl_varbnd,
                                     &(*dev)[d].vars[i].cl_varbnd.host[offset]);
            }
        }
        (*dev)[d].grads.savebnd.nwait=1;
        (*dev)[d].grads.savebnd.waits=&(*dev)[d].vars[lv].cl_varbnd.event_r;
    }

    return state;
}

int inject_bnd(model * m, device ** dev, int t){
//TODO overlap comm and a kernel to inject the wavefield.
// Must create a new kernel for injecting boundaries to do so.
    int state=0;
    int d,i;
    int offset;
    
    for (d=0;d<m->NUM_DEVICES;d++){

        
        if (m->FP16>1){
            offset =(*dev)[d].NBND*(t-1)/2;
        }
        else{
            offset =(*dev)[d].NBND*(t-1);
        }

        for (i=0;i<m->nvars;i++){
            if ((*dev)[d].vars[i].to_comm){
                __GUARD clbuf_sendfrom(&(*dev)[d].queue,
                                       &(*dev)[d].vars[i].cl_varbnd,
                                       &(*dev)[d].vars[i].cl_varbnd.host[offset]);
            }
        }
    }
    
    return state;
}

int update_grid(model * m, device ** dev, int docomm){
    /*Update operations of one iteration */
    int state=0;
    int d, i;
    
    
    for (i=0;i<m->nupdates;i++){
        
        // Updating the variables
        for (d=0;d<m->NUM_DEVICES;d++){
            // Launch the kernel on the outside grid needing communication only
            // if a neighbouring device or processing elelement exist
            if (d>0 || m->MYLOCALID>0){
                __GUARD prog_launch( &(*dev)[d].queue,
                                       &(*dev)[d].ups_f[i].com1);
                __GUARD prog_launch( &(*dev)[d].queue,
                                       &(*dev)[d].ups_f[i].fcom1_out);
            }
            if (d<m->NUM_DEVICES-1 || m->MYLOCALID<m->NLOCALP-1){
                __GUARD prog_launch( &(*dev)[d].queue,
                                      &(*dev)[d].ups_f[i].com2);
                __GUARD prog_launch( &(*dev)[d].queue,
                                      &(*dev)[d].ups_f[i].fcom2_out);
            }

            //Launch kernel on the interior elements
            __GUARD prog_launch( &(*dev)[d].queue,
                                  &(*dev)[d].ups_f[i].center);

        }
        
        if (docomm==1){
            // Communication between devices and MPI processes
            if (m->NUM_DEVICES>1 || m->NLOCALP>1)
                __GUARD comm(m, dev, 0, i);

            // Transfer memory in communication buffers to variables' buffers
            for (d=0;d<m->NUM_DEVICES;d++){

                if (d>0 || m->MYLOCALID>0){
                    __GUARD prog_launch(   &(*dev)[d].queue,
                                           &(*dev)[d].ups_f[i].fcom1_in);
                }
                if (d<m->NUM_DEVICES-1 || m->MYLOCALID<m->NLOCALP-1){
                    __GUARD prog_launch(   &(*dev)[d].queue,
                                           &(*dev)[d].ups_f[i].fcom2_in);
                }
            }
        }
    }


    return state;
}

int update_grid_adj(model * m, device ** dev){
    /*Update operations for one iteration */
    int state=0;
    int d, i;
    
    // Perform the updates in backward order for adjoint simulation
    for (i=m->nupdates-1;i>=0;i--){
        // Updating the variables
        for (d=0;d<m->NUM_DEVICES;d++){
            // Launch the kernel on the outside grid needing communication only
            // if a neighbouring device or processing elelement exist
            if (d>0 || m->MYLOCALID>0){
                __GUARD prog_launch( &(*dev)[d].queue,
                                    &(*dev)[d].ups_adj[i].com1);
                __GUARD prog_launch( &(*dev)[d].queue,
                                    &(*dev)[d].ups_f[i].fcom1_out);
                if (m->BACK_PROP_TYPE==1){
                    __GUARD prog_launch( &(*dev)[d].queue,
                                        &(*dev)[d].ups_adj[i].fcom1_out);
                }
            }
            if (d<m->NUM_DEVICES-1 || m->MYLOCALID<m->NLOCALP-1){
                __GUARD prog_launch( &(*dev)[d].queue,
                                    &(*dev)[d].ups_adj[i].com2);
                __GUARD prog_launch( &(*dev)[d].queue,
                                    &(*dev)[d].ups_f[i].fcom2_out);
                if (m->BACK_PROP_TYPE==1){
                    __GUARD prog_launch( &(*dev)[d].queue,
                                        &(*dev)[d].ups_adj[i].fcom2_out);
                }
            }
            
            //Launch kernel on the interior elements
            __GUARD prog_launch( &(*dev)[d].queue,
                                &(*dev)[d].ups_adj[i].center);
//            cuStreamSynchronize((*dev)[d].queue);
//            cuStreamSynchronize((*dev)[d].queuecomm);
        }
<<<<<<< HEAD
    }
    
    // Communicating the stress variables between GPUs
    if (m->num_devices>1 || m->NLOCALP>1)
        __GUARD comm_s(m, vcl, mloc, 1);
    
    for (d=0;d<m->num_devices;d++){
        if (d>0 || m->MYLOCALID>0){
            __GUARD launch_gpu_kernel( &(*vcl)[d].cmd_queue, &(*vcl)[d].kernel_fill_transfer_buff1_s_in, (*vcl)[d].numdim, (*mloc)[d].global_work_size_fillcomm, NULL, 1, &(*vcl)[d].event_writes1, NULL);
            __GUARD clReleaseEvent((*vcl)[d].event_writes1);
            if (m->back_prop_type==1){
                __GUARD launch_gpu_kernel( &(*vcl)[d].cmd_queue, &(*vcl)[d].kernel_adj_fill_transfer_buff1_s_in, (*vcl)[d].numdim, (*mloc)[d].global_work_size_fillcomm, NULL, 0, NULL, NULL);
            }
        }
        if (d<m->num_devices-1 || m->MYLOCALID<m->NLOCALP-1){
            __GUARD launch_gpu_kernel( &(*vcl)[d].cmd_queue, &(*vcl)[d].kernel_fill_transfer_buff2_s_in, (*vcl)[d].numdim, (*mloc)[d].global_work_size_fillcomm, NULL, 1, &(*vcl)[d].event_writes2, NULL);
            __GUARD clReleaseEvent((*vcl)[d].event_writes2);
            if (m->back_prop_type==1){
                __GUARD launch_gpu_kernel( &(*vcl)[d].cmd_queue, &(*vcl)[d].kernel_adj_fill_transfer_buff2_s_in, (*vcl)[d].numdim, (*mloc)[d].global_work_size_fillcomm, NULL, 0, NULL, NULL);
            }
        }
    }
    
    //Inject sources
    if (m->back_prop_type==1){
        for (d=0;d<m->num_devices;d++){
            __GUARD launch_gpu_kernel( &(*vcl)[d].cmd_queue, &(*vcl)[d].kernel_sources, 1, &(*mloc)[d].global_work_size_sources, NULL, 0, NULL, NULL);
        }
    }
    // Adjoint time stepping of the velocity variables
    for (d=0;d<m->num_devices;d++){
=======
>>>>>>> 38bd1bb7
        
        // Communication between devices and MPI processes
        if (m->NUM_DEVICES>1 || m->NLOCALP>1)
            __GUARD comm(m, dev, 1, i);
        
//        for (d=0;d<m->NUM_DEVICES;d++){
//            cuStreamSynchronize((*dev)[d].queue);
//            cuStreamSynchronize((*dev)[d].queuecomm);
//        }
        // Transfer memory in communication buffers to variables' buffers
        for (d=0;d<m->NUM_DEVICES;d++){
            if (d>0 || m->MYLOCALID>0){
                __GUARD prog_launch(&(*dev)[d].queue,
                                    &(*dev)[d].ups_f[i].fcom1_in);
                if (m->BACK_PROP_TYPE==1){
                    __GUARD prog_launch(&(*dev)[d].queue,
                                        &(*dev)[d].ups_adj[i].fcom1_in);
                }
            }
            if (d<m->NUM_DEVICES-1 || m->MYLOCALID<m->NLOCALP-1){
                __GUARD prog_launch(&(*dev)[d].queue,
                                    &(*dev)[d].ups_f[i].fcom2_in);
                if (m->BACK_PROP_TYPE==1){
                    __GUARD prog_launch(&(*dev)[d].queue,
                                        &(*dev)[d].ups_adj[i].fcom2_in);
                }
            }
        }
        
    }

    return state;
}

int initialize_forward(model * m, device ** dev, int s, int * pdir){
    /*Initialize the buffers to 0 before the first time step of each shot*/
    int state=0;
    int d, i, ind;
    
    // Initialization of the seismic variables
    for (d=0;d<m->NUM_DEVICES;d++){
        
        // Source and receivers position are transfered at the beginning of each
        // simulation
        (*dev)[d].src_recs.cl_src.size=sizeof(float)
                                           * m->NT * (*dev)[d].src_recs.nsrc[s];
        (*dev)[d].src_recs.cl_src.host=(*dev)[d].src_recs.src[s];
        (*dev)[d].src_recs.cl_src_pos.size= sizeof(float)
                                               * 5 * (*dev)[d].src_recs.nsrc[s];
        (*dev)[d].src_recs.cl_src_pos.host=(*dev)[d].src_recs.src_pos[s];
        (*dev)[d].src_recs.cl_rec_pos.size= sizeof(float)
                                               * 8 * (*dev)[d].src_recs.nrec[s];
        (*dev)[d].src_recs.cl_rec_pos.host=(*dev)[d].src_recs.rec_pos[s];
        
        __GUARD clbuf_send(&(*dev)[d].queue, &(*dev)[d].src_recs.cl_src);
        __GUARD clbuf_send(&(*dev)[d].queue, &(*dev)[d].src_recs.cl_src_pos);
        __GUARD clbuf_send(&(*dev)[d].queue, &(*dev)[d].src_recs.cl_rec_pos);
        
<<<<<<< HEAD
        (*mloc)[d].global_work_size_sources=m->nsrc[s];
        int dirprop=1;
        __GUARD clSetKernelArg((*vcl)[d].kernel_sources,  15, sizeof(int), &dirprop);
        
        __GUARD clSetKernelArg((*vcl)[d].kernel_s,  1, sizeof(int), &m->nsrc[s]);
        __GUARD clSetKernelArg((*vcl)[d].kernel_v,  1, sizeof(int), &m->nsrc[s]);
        if (d>0 || m->MYLOCALID>0){
            __GUARD clSetKernelArg((*vcl)[d].kernel_scomm1,  1, sizeof(int), &m->nsrc[s]);
            __GUARD clSetKernelArg((*vcl)[d].kernel_vcomm1,  1, sizeof(int), &m->nsrc[s]);
        }
        if (d<m->num_devices-1 || m->MYLOCALID<m->NLOCALP-1){
            __GUARD clSetKernelArg((*vcl)[d].kernel_scomm2,  1, sizeof(int), &m->nsrc[s]);
            __GUARD clSetKernelArg((*vcl)[d].kernel_vcomm2,  1, sizeof(int), &m->nsrc[s]);
=======
        // Assign work sizes to kernels
        (*dev)[d].src_recs.sources.gsize[0]=(*dev)[d].src_recs.nsrc[s];
        (*dev)[d].src_recs.varsout.gsize[0]=(*dev)[d].src_recs.nrec[s];
        (*dev)[d].src_recs.varsoutinit.gsize[0]=(*dev)[d].src_recs.nrec[s]*m->NT;
        (*dev)[d].src_recs.residuals.gsize[0]=(*dev)[d].src_recs.nrec[s];
        (*dev)[d].src_recs.init_gradsrc.gsize[0]=(*dev)[d].src_recs.nsrc[s]
                                                                        * m->NT;
        //Assign some arg to kernels
        for (i=0;i<(*dev)[d].nprogs;i++){
            if ((*dev)[d].progs[i]->pdir>0){
                ind =(*dev)[d].progs[i]->pdir-1;
                __GUARD prog_arg((*dev)[d].progs[i], ind, pdir, sizeof(int));
            }
            if ((*dev)[d].progs[i]->nsinput>0){
                ind =(*dev)[d].progs[i]->nsinput-1;
                __GUARD prog_arg((*dev)[d].progs[i], ind, &m->src_recs.nsrc[s], sizeof(int));
            }
            if ((*dev)[d].progs[i]->nrinput>0){
                ind=(*dev)[d].progs[i]->nrinput-1;
                __GUARD prog_arg((*dev)[d].progs[i], ind, &m->src_recs.nrec[s], sizeof(int));
            }
            if ((*dev)[d].progs[i]->scinput>0){
                ind=(*dev)[d].progs[i]->scinput-1;
                __GUARD prog_arg((*dev)[d].progs[i], ind, &m->src_recs.src_scales[s], sizeof(int));
            }
>>>>>>> 38bd1bb7
        }
        
        // Implement initial conditions
        __GUARD prog_launch( &(*dev)[d].queue, &(*dev)[d].bnd_cnds.init_f);
        if (m->VARSOUT>0 || m->GRADOUT || m->RMSOUT || m->RESOUT){
            __GUARD prog_launch(&(*dev)[d].queue,
                                &(*dev)[d].src_recs.varsoutinit);
        }

        if (m->GRADOUT==1 && m->BACK_PROP_TYPE==2){
            __GUARD prog_launch( &(*dev)[d].queue,
                                 &(*dev)[d].grads.initsavefreqs);
        }
        

        
    }
    
    return state;
}

int initialize_adj(model * m, device ** dev, int s, int * pdir){
    /*Initialize the buffers to 0 before the first time step of each shot*/
    int state=0;
<<<<<<< HEAD

    size_t buffer_size_thiss=0;
    size_t buffer_size_thisns=0;
    size_t buffer_size_nrec=0;
    size_t buffer_size_thisseisout=0;
    size_t global_work_size_seisout=0;


    
    int t,s,i,d,j, thist,k;
    int posx;
    int dirprop;

    // Calculate what shots belong to the group this processing element belongs to
    if (!state){
        m->smin=0;
        m->smax=0;
=======
    int d, i, ind;
    
    // Initialize the backpropagation and gradient.
    // and transfer the residual to GPUs
    for (d=0;d<m->NUM_DEVICES;d++){
        
        // Transfer the residuals to the gpus
        for (i=0;i<m->nvars;i++){
            if ( (*dev)[d].vars[i].to_output){
                __GUARD clbuf_sendfrom(&(*dev)[d].queue,
                                       &(*dev)[d].vars[i].cl_varout,
                                       (*dev)[d].vars[i].gl_var_res[s]);
            }
        }
        for (i=0;i<m->ntvars;i++){
            if ( (*dev)[d].trans_vars[i].to_output){
                __GUARD clbuf_sendfrom(&(*dev)[d].queue,
                                       &(*dev)[d].trans_vars[i].cl_varout,
                                       (*dev)[d].trans_vars[i].gl_var_res[s]);
            }
        }
        // Initialize the backpropagation of the forward variables
        if (m->BACK_PROP_TYPE==1){
            __GUARD prog_launch( &(*dev)[d].queue,
                                &(*dev)[d].bnd_cnds.init_adj);
        }
        // Initialized the source gradient
        if (m->GRADSRCOUT==1){
            __GUARD prog_launch( &(*dev)[d].queue,
                                &(*dev)[d].src_recs.init_gradsrc);
        }
        // Transfer to host the forward variable frequencies obtained
        // obtained by DFT. The same buffers on the devices are reused
        // for the adjoint variables.
        if (m->BACK_PROP_TYPE==2){
            for (i=0;i<(*dev)[d].nvars;i++){
                if ((*dev)[d].vars[i].for_grad){
                    __GUARD clbuf_read(&(*dev)[d].queue,
                                       &(*dev)[d].vars[i].cl_fvar);
                }
            }
            // Inialize to 0 the frequency buffers, and the adjoint
            // variable buffers (forward buffers are reused).
            __GUARD prog_launch( &(*dev)[d].queue,
                                &(*dev)[d].grads.initsavefreqs);
            __GUARD prog_launch( &(*dev)[d].queue,
                                &(*dev)[d].bnd_cnds.init_f);
        }
>>>>>>> 38bd1bb7
        
        //Assign the propagation direction to kernels
        for (i=0;i<(*dev)[d].nprogs;i++){
            if ((*dev)[d].progs[i]->pdir>0){
                ind=(*dev)[d].progs[i]->pdir-1;
                __GUARD prog_arg((*dev)[d].progs[i], ind, pdir, sizeof(int));
            }
            if ((*dev)[d].progs[i]->rcinput>0){
                ind=(*dev)[d].progs[i]->rcinput-1;
                __GUARD prog_arg((*dev)[d].progs[i], ind, &m->src_recs.res_scales[s], sizeof(int));
            }
        }
        
    }
    
    return state;
}

int time_stepping(model * m, device ** dev) {
    // Performs forward and adjoint modeling for each source point assigned to
    // this group of nodes and devices.

    int state=0;
    
    int t,s,i,d, thist;
    int ind;
    int pdir = 1;
   

    // Calculate what shots belong to the group this processing element
    m->src_recs.smin=0;
    m->src_recs.smax=0;
    
    for (i=0;i<m->MYGROUPID;i++){
        if (i<m->src_recs.ns%m->NGROUP){
            m->src_recs.smin+=(m->src_recs.ns/m->NGROUP+1);
        }
        else{
            m->src_recs.smin+=(m->src_recs.ns/m->NGROUP);
        }
        
    }
    if (m->MYGROUPID<m->src_recs.ns%m->NGROUP){
        m->src_recs.smax=m->src_recs.smin+(m->src_recs.ns/m->NGROUP+1);
    }
    else{
        m->src_recs.smax=m->src_recs.smin+(m->src_recs.ns/m->NGROUP);
    }
    
    // Initialize the gradient buffers before time stepping
    if (m->GRADOUT==1 && m->BACK_PROP_TYPE==1){
        for (d=0;d<m->NUM_DEVICES;d++){
            __GUARD prog_launch( &(*dev)[d].queue, &(*dev)[d].grads.init);
        }
    }
    
    // Main loop over shots of this group
    for (s= m->src_recs.smin;s< m->src_recs.smax;s++){

        // Initialization of the seismic variables
        pdir=1;
        __GUARD initialize_forward(m, dev, s, &pdir);
        
        // Loop for forward time stepping
        for (t=0;t<m->tmax; t++){
            
            //Assign the time step value to kernels
            for (d=0;d<m->NUM_DEVICES;d++){
                for (i=0;i<(*dev)[d].nprogs;i++){
                    if ((*dev)[d].progs[i]->tinput>0){
                        ind = (*dev)[d].progs[i]->tinput-1;
                        __GUARD prog_arg((*dev)[d].progs[i], ind, &t, sizeof(int));
                    }
                }
            }
            
            //Save the selected frequency if the gradient is obtained by DFT
            if (m->GRADOUT==1
                && m->BACK_PROP_TYPE==2
                && t>=m->tmin
                && (t-m->tmin)%m->DTNYQ==0){
                
                for (d=0;d<m->NUM_DEVICES;d++){
                    thist=(t-m->tmin)/m->DTNYQ;
                    ind = (*dev)[d].progs[i]->tinput-1;
                    __GUARD prog_arg(&(*dev)[d].grads.savefreqs, ind, &thist, sizeof(int));
                    __GUARD prog_launch( &(*dev)[d].queue,
                                         &(*dev)[d].grads.savefreqs);
                }
                
            }
            
            // Inject the sources
            for (d=0;d<m->NUM_DEVICES;d++){
                __GUARD prog_launch( &(*dev)[d].queue,
                                    &(*dev)[d].src_recs.sources);
            }
            
            // Apply all updates
            if (t<(m->tmax-1)){
                __GUARD update_grid(m, dev, 1);
            }
            else{
                __GUARD update_grid(m, dev, 0);
            }
            
            
            // Save the boundaries
            if (m->GRADOUT==1 && m->BACK_PROP_TYPE==1)
                __GUARD save_bnd( m, dev, t);
            
            // Computing the free surface
            if (m->FREESURF==1){
                for (d=0;d<m->NUM_DEVICES;d++){
                    __GUARD prog_launch( &(*dev)[d].queue,
                                        &(*dev)[d].bnd_cnds.surf);
                }
            }

            // Outputting seismograms
            if (m->VARSOUT>0 || m->GRADOUT || m->RMSOUT || m->RESOUT){
                for (d=0;d<m->NUM_DEVICES;d++){
                    __GUARD prog_launch( &(*dev)[d].queue,
                                        &(*dev)[d].src_recs.varsout);
                }
            }

            // Outputting the movie
            if (m->MOVOUT>0 && !(m->BACK_PROP_TYPE==1 && m->GRADOUT==1)
                && (t+1)%m->MOVOUT==0 && state==0){
                movout( m, dev, t, s);
            }
            
            #ifdef __SEISCL__
            // Flush all the previous commands to the computing device
            for (d=0;d<m->NUM_DEVICES;d++){
                if (d>0 || d<m->NUM_DEVICES-1){
                    __GUARD clFlush((*dev)[d].queuecomm);
                }
                __GUARD clFlush((*dev)[d].queue);
            }
            #endif
            
        }
        

        // Aggregate the seismograms in the output variable
        if (m->VARSOUT>0 || m->GRADOUT || m->RMSOUT || m->RESOUT){
            __GUARD reduce_seis(m, dev, s);
        }

        //Calculate the residuals
        if ( (m->GRADOUT || m->RMSOUT || m->RESOUT) && m->INPUTRES==0){
            __GUARD m->res_calc(m,s);
        }
        if ( m->GRADOUT || m->RMSOUT || m->RESOUT ){
            __GUARD m->res_scale(m,s);
        }
       
        // Calculation of the gradient for this shot, if required
        if (m->GRADOUT==1){
            
<<<<<<< HEAD
            // Initialize the backpropagation and gradient. Transfer the residual to GPUs
            for (d=0;d<m->num_devices;d++){
               
                if (!state) if (m->vx0) state = transfer_gpu_memory(&(*vcl)[d].cmd_queue,  buffer_size_thisseisout, &(*vcl)[d].vxout, m->rx[s]);
                if (!state) if (m->vz0) state = transfer_gpu_memory(&(*vcl)[d].cmd_queue,  buffer_size_thisseisout, &(*vcl)[d].vzout, m->rz[s]);
                if (!state) if (m->vy0) state = transfer_gpu_memory(&(*vcl)[d].cmd_queue,  buffer_size_thisseisout, &(*vcl)[d].vyout, m->ry[s]);
                
                __GUARD clSetKernelArg((*vcl)[d].kernel_adjs,  1, sizeof(int), &m->nsrc[s]);
                __GUARD clSetKernelArg((*vcl)[d].kernel_adjv,  1, sizeof(int), &m->nsrc[s]);
                __GUARD clSetKernelArg((*vcl)[d].kernel_adjv,  2, sizeof(int), &m->nrec[s]);
                
                if (d>0 || m->MYLOCALID>0){
                    __GUARD clSetKernelArg((*vcl)[d].kernel_adjscomm1,  1, sizeof(int), &m->nsrc[s]);
                    __GUARD clSetKernelArg((*vcl)[d].kernel_adjvcomm1,  1, sizeof(int), &m->nsrc[s]);
                    __GUARD clSetKernelArg((*vcl)[d].kernel_adjvcomm1,  2, sizeof(int), &m->nrec[s]);
                }
                if (d<m->num_devices-1 || m->MYLOCALID<m->NLOCALP-1){
                    __GUARD clSetKernelArg((*vcl)[d].kernel_adjscomm2,  1, sizeof(int), &m->nsrc[s]);
                    __GUARD clSetKernelArg((*vcl)[d].kernel_adjvcomm2,  1, sizeof(int), &m->nsrc[s]);
                    __GUARD clSetKernelArg((*vcl)[d].kernel_adjvcomm2,  2, sizeof(int), &m->nrec[s]);
                }
                (*mloc)[d].global_work_size_sources=m->nsrc[s];
                dirprop=-1;
                __GUARD clSetKernelArg((*vcl)[d].kernel_sources,  15, sizeof(int), &dirprop);
                
                __GUARD launch_gpu_kernel( &(*vcl)[d].cmd_queue, &(*vcl)[d].kernel_initseis_r, 1, &(*mloc)[d].global_work_size_initfd, NULL, 0, NULL, NULL);
                
                if (m->gradsrcout==1){
                    __GUARD launch_gpu_kernel( &(*vcl)[d].cmd_queue, &(*vcl)[d].kernel_initialize_gradsrc, 1, &(*mloc)[d].global_work_size_gradsrc, NULL, 0, NULL, NULL);
                }
                
                if (m->back_prop_type==2){
                    if (m->ND!=21){
                        __GUARD read_gpu_memory( &(*vcl)[d].cmd_queue, (*vcl)[d].buffer_size_modelc, &(*vcl)[d].f_vx, (*mloc)[d].f_vx);
                        __GUARD read_gpu_memory( &(*vcl)[d].cmd_queue, (*vcl)[d].buffer_size_modelc, &(*vcl)[d].f_vz, (*mloc)[d].f_vz);
                        __GUARD read_gpu_memory( &(*vcl)[d].cmd_queue, (*vcl)[d].buffer_size_modelc, &(*vcl)[d].f_sxx, (*mloc)[d].f_sxx);
                        __GUARD read_gpu_memory( &(*vcl)[d].cmd_queue, (*vcl)[d].buffer_size_modelc, &(*vcl)[d].f_szz, (*mloc)[d].f_szz);
                        __GUARD read_gpu_memory( &(*vcl)[d].cmd_queue, (*vcl)[d].buffer_size_modelc, &(*vcl)[d].f_sxz, (*mloc)[d].f_sxz);
                    }
                
                    if (m->ND==3 || m->ND==21){
                        __GUARD read_gpu_memory( &(*vcl)[d].cmd_queue, (*vcl)[d].buffer_size_modelc, &(*vcl)[d].f_vy, (*mloc)[d].f_vy);
                        __GUARD read_gpu_memory( &(*vcl)[d].cmd_queue, (*vcl)[d].buffer_size_modelc, &(*vcl)[d].f_sxy, (*mloc)[d].f_sxy);
                        __GUARD read_gpu_memory( &(*vcl)[d].cmd_queue, (*vcl)[d].buffer_size_modelc, &(*vcl)[d].f_syz, (*mloc)[d].f_syz);
                    }
                    if (m->ND==3){
                        __GUARD read_gpu_memory( &(*vcl)[d].cmd_queue, (*vcl)[d].buffer_size_modelc, &(*vcl)[d].f_syy, (*mloc)[d].f_syy);
                    }
                    
                    if (m->L>0){
                        if (m->ND!=21){
                            __GUARD read_gpu_memory( &(*vcl)[d].cmd_queue, (*vcl)[d].buffer_size_modelc*m->L, &(*vcl)[d].f_rxx, (*mloc)[d].f_rxx);
                            __GUARD read_gpu_memory( &(*vcl)[d].cmd_queue, (*vcl)[d].buffer_size_modelc*m->L, &(*vcl)[d].f_rzz, (*mloc)[d].f_rzz);
                            __GUARD read_gpu_memory( &(*vcl)[d].cmd_queue, (*vcl)[d].buffer_size_modelc*m->L, &(*vcl)[d].f_rxz, (*mloc)[d].f_rxz);
                        }
                        
                        if (m->ND==3 || m->ND==21){
                            __GUARD read_gpu_memory( &(*vcl)[d].cmd_queue, (*vcl)[d].buffer_size_modelc*m->L, &(*vcl)[d].f_rxy, (*mloc)[d].f_rxy);
                            __GUARD read_gpu_memory( &(*vcl)[d].cmd_queue, (*vcl)[d].buffer_size_modelc*m->L, &(*vcl)[d].f_ryz, (*mloc)[d].f_ryz);
                        }
                        if (m->ND==3){
                            __GUARD read_gpu_memory( &(*vcl)[d].cmd_queue, (*vcl)[d].buffer_size_modelc*m->L, &(*vcl)[d].f_ryy, (*mloc)[d].f_ryy);
=======
            // Initialize adjoint time stepping
            pdir=-1;
            __GUARD initialize_adj(m, dev, s, &pdir);

            // Inverse time stepping
            for (t=m->tmax-1;t>m->tmin; t--){

                //Assign the time step value to kernels
                for (d=0;d<m->NUM_DEVICES;d++){
                    for (i=0;i<(*dev)[d].nprogs;i++){
                        if ((*dev)[d].progs[i]->tinput>0){
                            ind = (*dev)[d].progs[i]->tinput-1;
                            __GUARD prog_arg((*dev)[d].progs[i], ind, &t, sizeof(int));
>>>>>>> 38bd1bb7
                        }
                    }
                }

                // Inject the forward variables boundaries
                if (m->BACK_PROP_TYPE==1){
                    __GUARD inject_bnd( m, dev, t);
                }

                // Computing the free surface
                if (m->FREESURF==1){
                    for (d=0;d<m->NUM_DEVICES;d++){
                        __GUARD prog_launch(&(*dev)[d].queue,
                                            &(*dev)[d].bnd_cnds.surf_adj);
                    }
                }

                // Inject the residuals
                for (d=0;d<m->NUM_DEVICES;d++){
                    __GUARD prog_launch( &(*dev)[d].queue,
                                         &(*dev)[d].src_recs.residuals);
                }

                // Update the adjoint wavefield and perform back-propagation of
                // forward wavefield
                __GUARD update_grid_adj(m, dev);

                // Inject the sources with negative sign
                //TODO not right if source is inside saved boundary
                if (m->BACK_PROP_TYPE==1){
                    for (d=0;d<m->NUM_DEVICES;d++){
                        __GUARD prog_launch( &(*dev)[d].queue,
                                            &(*dev)[d].src_recs.sources);
                    }
                }

                //Save the selected frequency if the gradient is obtained by DFT
                if (m->BACK_PROP_TYPE==2 && (t-m->tmin)%m->DTNYQ==0){

                    for (d=0;d<m->NUM_DEVICES;d++){
                        thist=(t-m->tmin)/m->DTNYQ;
                        ind = (*dev)[d].grads.savefreqs.tinput-1;
                        __GUARD prog_arg(&(*dev)[d].grads.savefreqs, ind, &thist, sizeof(int));
                        __GUARD prog_launch( &(*dev)[d].queue,
                                            &(*dev)[d].grads.savefreqs);
                    }

                }
                // Outputting the movie
                if (m->MOVOUT>0 && m->BACK_PROP_TYPE==1
                    && (t)%m->MOVOUT==0 && state==0)
                    movout(m, dev, t, s);
                
                #ifdef __SEISCL__
                for (d=0;d<m->NUM_DEVICES;d++){
                    if (d>0 || d<m->NUM_DEVICES-1){
                        __GUARD clFlush((*dev)[d].queuecomm);
                    }
                    __GUARD clFlush((*dev)[d].queue);
                }
                #endif

            }
            
            // Transfer  the source gradient to the host
            if (m->GRADSRCOUT==1){
                for (d=0;d<m->NUM_DEVICES;d++){
                    __GUARD clbuf_read( &(*dev)[d].queue,
                                        &(*dev)[d].src_recs.cl_grad_src);
                }
            }

            // Transfer the adjoint frequencies to the host, calculate the
            // gradient by the crosscorrelation of forward and adjoint
            // frequencies and intialize frequencies and forward buffers to 0
            // for the forward modeling of the next source.
            if (m->BACK_PROP_TYPE==2 && !state){
                for (d=0;d<m->NUM_DEVICES;d++){
                    for (i=0;i<(*dev)[d].nvars;i++){
                        if ((*dev)[d].vars[i].for_grad){
                            __GUARD clbuf_readto(&(*dev)[d].queue,
                                                 &(*dev)[d].vars[i].cl_fvar,
                                                 &(*dev)[d].vars[i].cl_fvar_adj.host);
                        }

                    }

                    __GUARD prog_launch(&(*dev)[d].queue,
                                        &(*dev)[d].grads.initsavefreqs);
                    __GUARD prog_launch( &(*dev)[d].queue,
                                        &(*dev)[d].bnd_cnds.init_f);
                }
                for (d=0;d<m->NUM_DEVICES;d++){
                    __GUARD WAITQUEUE((*dev)[d].queue);
                    __GUARD calc_grad(m, &(*dev)[d]);
                }
            }

        }
        

    }
    // Using back-propagation, the gradient is computed on the devices. After
    // all sources positions have been modeled, transfer back the gradient.
    if (m->GRADOUT==1 && m->BACK_PROP_TYPE==1){
        for (d=0;d<m->NUM_DEVICES;d++){
            for (i=0;i<m->npars;i++){
                if ((*dev)[d].pars[i].to_grad){
                    __GUARD clbuf_read(&(*dev)[d].queue,
                                       &(*dev)[d].pars[i].cl_grad);
                }
                if (m->HOUT==1 && (*dev)[d].pars[i].to_grad){
                    __GUARD clbuf_read(&(*dev)[d].queue,
                                       &(*dev)[d].pars[i].cl_H);
                }
            }
            
        }
        
        for (d=0;d<m->NUM_DEVICES;d++){
            __GUARD WAITQUEUE((*dev)[d].queue);
        }
        
        __GUARD transf_grad(m);
    }
    
<<<<<<< HEAD
    
    if (state) CLPERR(state);
    if (state && m->MPI_INIT==1) MPI_Bcast( &state, 1, MPI_INT, m->MYID, MPI_COMM_WORLD );
    
=======
    #ifndef __NOMPI__
    if (state && m->MPI_INIT==1)
        MPI_Bcast( &state, 1, MPI_INT, m->GID, MPI_COMM_WORLD );
    #endif
>>>>>>> 38bd1bb7
    
    return state;
}
<|MERGE_RESOLUTION|>--- conflicted
+++ resolved
@@ -27,16 +27,7 @@
     int state=0;
     int posx, i, j, k, d;
     
-<<<<<<< HEAD
-    // Set kernel argument for this timestep
-    for (d=0;d<m->num_devices;d++){
-        __GUARD clSetKernelArg((*vcl)[d].kernel_s,  2, sizeof(int), &t);
-        __GUARD clSetKernelArg((*vcl)[d].kernel_v,  2, sizeof(int), &t);
-        __GUARD clSetKernelArg((*vcl)[d].kernel_sources,  14, sizeof(int), &t);
-        if (d>0 || m->MYLOCALID>0){
-            __GUARD clSetKernelArg((*vcl)[d].kernel_scomm1,  2, sizeof(int), &t);
-            __GUARD clSetKernelArg((*vcl)[d].kernel_vcomm1,  2, sizeof(int), &t);
-=======
+
     // Transfer the seismogram from GPUs to host
     for (d=0;d<m->NUM_DEVICES;d++){
         for (i=0;i<m->nvars;i++){
@@ -46,8 +37,6 @@
                 __GUARD clbuf_read( &(*dev)[d].queue,
                                    &(*dev)[d].vars[i].cl_varout);
             }
-            
->>>>>>> 38bd1bb7
         }
         for (i=0;i<m->ntvars;i++){
             if ( (*dev)[d].trans_vars[i].to_output){
@@ -99,30 +88,6 @@
     
     return state;
     
-<<<<<<< HEAD
-    //Inject sources
-    for (d=0;d<m->num_devices;d++){
-        __GUARD launch_gpu_kernel( &(*vcl)[d].cmd_queue, &(*vcl)[d].kernel_sources, 1, &(*mloc)[d].global_work_size_sources, NULL, 0, NULL, NULL);
-    }
-    
-    //Save the boundary if the gradient output is required
-    if (m->gradout==1 && m->back_prop_type==1){
-        for (d=0;d<m->num_devices;d++){
-            if (t==0){
-                __GUARD launch_gpu_kernel( &(*vcl)[d].cmd_queue, &(*vcl)[d].kernel_bnd, 1, &(*mloc)[d].global_work_size_bnd, NULL, 0, NULL, &(*vcl)[d].event_bndsave);
-            }
-            else{
-                __GUARD launch_gpu_kernel( &(*vcl)[d].cmd_queue, &(*vcl)[d].kernel_bnd, 1, &(*mloc)[d].global_work_size_bnd, NULL, 1, &(*vcl)[d].event_bndtransf, &(*vcl)[d].event_bndsave);
-                __GUARD clReleaseEvent((*vcl)[d].event_bndtransf);
-            }
-            
-            if (m->ND==21){
-                __GUARD clEnqueueReadBuffer( (*vcl)[d].cmd_queuecomm, (*vcl)[d].sxybnd, CL_FALSE, 0, (*vcl)[d].buffer_size_bnd, &(*mloc)[d].sxybnd[(*mloc)[d].Nbnd*t], 1, &(*vcl)[d].event_bndsave, NULL);
-                __GUARD clEnqueueReadBuffer( (*vcl)[d].cmd_queuecomm, (*vcl)[d].syzbnd, CL_FALSE, 0, (*vcl)[d].buffer_size_bnd, &(*mloc)[d].syzbnd[(*mloc)[d].Nbnd*t], 0, NULL, NULL);
-                __GUARD clEnqueueReadBuffer( (*vcl)[d].cmd_queuecomm, (*vcl)[d].vybnd, CL_FALSE, 0, (*vcl)[d].buffer_size_bnd, &(*mloc)[d].vybnd[(*mloc)[d].Nbnd*t], 0, NULL, &(*vcl)[d].event_bndtransf);
-                __GUARD clReleaseEvent((*vcl)[d].event_bndsave);
-                
-=======
 }
 
 int movout(model * m, device ** dev, int t, int s){
@@ -142,7 +107,6 @@
         for (i=0;i<m->nvars;i++){
             if ((*dev)[d].vars[i].to_output){
                 __GUARD clbuf_read(&(*dev)[d].queue,&(*dev)[d].vars[i].cl_var);
->>>>>>> 38bd1bb7
             }
         }
         
@@ -374,40 +338,6 @@
 //            cuStreamSynchronize((*dev)[d].queue);
 //            cuStreamSynchronize((*dev)[d].queuecomm);
         }
-<<<<<<< HEAD
-    }
-    
-    // Communicating the stress variables between GPUs
-    if (m->num_devices>1 || m->NLOCALP>1)
-        __GUARD comm_s(m, vcl, mloc, 1);
-    
-    for (d=0;d<m->num_devices;d++){
-        if (d>0 || m->MYLOCALID>0){
-            __GUARD launch_gpu_kernel( &(*vcl)[d].cmd_queue, &(*vcl)[d].kernel_fill_transfer_buff1_s_in, (*vcl)[d].numdim, (*mloc)[d].global_work_size_fillcomm, NULL, 1, &(*vcl)[d].event_writes1, NULL);
-            __GUARD clReleaseEvent((*vcl)[d].event_writes1);
-            if (m->back_prop_type==1){
-                __GUARD launch_gpu_kernel( &(*vcl)[d].cmd_queue, &(*vcl)[d].kernel_adj_fill_transfer_buff1_s_in, (*vcl)[d].numdim, (*mloc)[d].global_work_size_fillcomm, NULL, 0, NULL, NULL);
-            }
-        }
-        if (d<m->num_devices-1 || m->MYLOCALID<m->NLOCALP-1){
-            __GUARD launch_gpu_kernel( &(*vcl)[d].cmd_queue, &(*vcl)[d].kernel_fill_transfer_buff2_s_in, (*vcl)[d].numdim, (*mloc)[d].global_work_size_fillcomm, NULL, 1, &(*vcl)[d].event_writes2, NULL);
-            __GUARD clReleaseEvent((*vcl)[d].event_writes2);
-            if (m->back_prop_type==1){
-                __GUARD launch_gpu_kernel( &(*vcl)[d].cmd_queue, &(*vcl)[d].kernel_adj_fill_transfer_buff2_s_in, (*vcl)[d].numdim, (*mloc)[d].global_work_size_fillcomm, NULL, 0, NULL, NULL);
-            }
-        }
-    }
-    
-    //Inject sources
-    if (m->back_prop_type==1){
-        for (d=0;d<m->num_devices;d++){
-            __GUARD launch_gpu_kernel( &(*vcl)[d].cmd_queue, &(*vcl)[d].kernel_sources, 1, &(*mloc)[d].global_work_size_sources, NULL, 0, NULL, NULL);
-        }
-    }
-    // Adjoint time stepping of the velocity variables
-    for (d=0;d<m->num_devices;d++){
-=======
->>>>>>> 38bd1bb7
         
         // Communication between devices and MPI processes
         if (m->NUM_DEVICES>1 || m->NLOCALP>1)
@@ -466,21 +396,6 @@
         __GUARD clbuf_send(&(*dev)[d].queue, &(*dev)[d].src_recs.cl_src_pos);
         __GUARD clbuf_send(&(*dev)[d].queue, &(*dev)[d].src_recs.cl_rec_pos);
         
-<<<<<<< HEAD
-        (*mloc)[d].global_work_size_sources=m->nsrc[s];
-        int dirprop=1;
-        __GUARD clSetKernelArg((*vcl)[d].kernel_sources,  15, sizeof(int), &dirprop);
-        
-        __GUARD clSetKernelArg((*vcl)[d].kernel_s,  1, sizeof(int), &m->nsrc[s]);
-        __GUARD clSetKernelArg((*vcl)[d].kernel_v,  1, sizeof(int), &m->nsrc[s]);
-        if (d>0 || m->MYLOCALID>0){
-            __GUARD clSetKernelArg((*vcl)[d].kernel_scomm1,  1, sizeof(int), &m->nsrc[s]);
-            __GUARD clSetKernelArg((*vcl)[d].kernel_vcomm1,  1, sizeof(int), &m->nsrc[s]);
-        }
-        if (d<m->num_devices-1 || m->MYLOCALID<m->NLOCALP-1){
-            __GUARD clSetKernelArg((*vcl)[d].kernel_scomm2,  1, sizeof(int), &m->nsrc[s]);
-            __GUARD clSetKernelArg((*vcl)[d].kernel_vcomm2,  1, sizeof(int), &m->nsrc[s]);
-=======
         // Assign work sizes to kernels
         (*dev)[d].src_recs.sources.gsize[0]=(*dev)[d].src_recs.nsrc[s];
         (*dev)[d].src_recs.varsout.gsize[0]=(*dev)[d].src_recs.nrec[s];
@@ -506,7 +421,6 @@
                 ind=(*dev)[d].progs[i]->scinput-1;
                 __GUARD prog_arg((*dev)[d].progs[i], ind, &m->src_recs.src_scales[s], sizeof(int));
             }
->>>>>>> 38bd1bb7
         }
         
         // Implement initial conditions
@@ -531,25 +445,6 @@
 int initialize_adj(model * m, device ** dev, int s, int * pdir){
     /*Initialize the buffers to 0 before the first time step of each shot*/
     int state=0;
-<<<<<<< HEAD
-
-    size_t buffer_size_thiss=0;
-    size_t buffer_size_thisns=0;
-    size_t buffer_size_nrec=0;
-    size_t buffer_size_thisseisout=0;
-    size_t global_work_size_seisout=0;
-
-
-    
-    int t,s,i,d,j, thist,k;
-    int posx;
-    int dirprop;
-
-    // Calculate what shots belong to the group this processing element belongs to
-    if (!state){
-        m->smin=0;
-        m->smax=0;
-=======
     int d, i, ind;
     
     // Initialize the backpropagation and gradient.
@@ -598,7 +493,6 @@
             __GUARD prog_launch( &(*dev)[d].queue,
                                 &(*dev)[d].bnd_cnds.init_f);
         }
->>>>>>> 38bd1bb7
         
         //Assign the propagation direction to kernels
         for (i=0;i<(*dev)[d].nprogs;i++){
@@ -761,70 +655,6 @@
         // Calculation of the gradient for this shot, if required
         if (m->GRADOUT==1){
             
-<<<<<<< HEAD
-            // Initialize the backpropagation and gradient. Transfer the residual to GPUs
-            for (d=0;d<m->num_devices;d++){
-               
-                if (!state) if (m->vx0) state = transfer_gpu_memory(&(*vcl)[d].cmd_queue,  buffer_size_thisseisout, &(*vcl)[d].vxout, m->rx[s]);
-                if (!state) if (m->vz0) state = transfer_gpu_memory(&(*vcl)[d].cmd_queue,  buffer_size_thisseisout, &(*vcl)[d].vzout, m->rz[s]);
-                if (!state) if (m->vy0) state = transfer_gpu_memory(&(*vcl)[d].cmd_queue,  buffer_size_thisseisout, &(*vcl)[d].vyout, m->ry[s]);
-                
-                __GUARD clSetKernelArg((*vcl)[d].kernel_adjs,  1, sizeof(int), &m->nsrc[s]);
-                __GUARD clSetKernelArg((*vcl)[d].kernel_adjv,  1, sizeof(int), &m->nsrc[s]);
-                __GUARD clSetKernelArg((*vcl)[d].kernel_adjv,  2, sizeof(int), &m->nrec[s]);
-                
-                if (d>0 || m->MYLOCALID>0){
-                    __GUARD clSetKernelArg((*vcl)[d].kernel_adjscomm1,  1, sizeof(int), &m->nsrc[s]);
-                    __GUARD clSetKernelArg((*vcl)[d].kernel_adjvcomm1,  1, sizeof(int), &m->nsrc[s]);
-                    __GUARD clSetKernelArg((*vcl)[d].kernel_adjvcomm1,  2, sizeof(int), &m->nrec[s]);
-                }
-                if (d<m->num_devices-1 || m->MYLOCALID<m->NLOCALP-1){
-                    __GUARD clSetKernelArg((*vcl)[d].kernel_adjscomm2,  1, sizeof(int), &m->nsrc[s]);
-                    __GUARD clSetKernelArg((*vcl)[d].kernel_adjvcomm2,  1, sizeof(int), &m->nsrc[s]);
-                    __GUARD clSetKernelArg((*vcl)[d].kernel_adjvcomm2,  2, sizeof(int), &m->nrec[s]);
-                }
-                (*mloc)[d].global_work_size_sources=m->nsrc[s];
-                dirprop=-1;
-                __GUARD clSetKernelArg((*vcl)[d].kernel_sources,  15, sizeof(int), &dirprop);
-                
-                __GUARD launch_gpu_kernel( &(*vcl)[d].cmd_queue, &(*vcl)[d].kernel_initseis_r, 1, &(*mloc)[d].global_work_size_initfd, NULL, 0, NULL, NULL);
-                
-                if (m->gradsrcout==1){
-                    __GUARD launch_gpu_kernel( &(*vcl)[d].cmd_queue, &(*vcl)[d].kernel_initialize_gradsrc, 1, &(*mloc)[d].global_work_size_gradsrc, NULL, 0, NULL, NULL);
-                }
-                
-                if (m->back_prop_type==2){
-                    if (m->ND!=21){
-                        __GUARD read_gpu_memory( &(*vcl)[d].cmd_queue, (*vcl)[d].buffer_size_modelc, &(*vcl)[d].f_vx, (*mloc)[d].f_vx);
-                        __GUARD read_gpu_memory( &(*vcl)[d].cmd_queue, (*vcl)[d].buffer_size_modelc, &(*vcl)[d].f_vz, (*mloc)[d].f_vz);
-                        __GUARD read_gpu_memory( &(*vcl)[d].cmd_queue, (*vcl)[d].buffer_size_modelc, &(*vcl)[d].f_sxx, (*mloc)[d].f_sxx);
-                        __GUARD read_gpu_memory( &(*vcl)[d].cmd_queue, (*vcl)[d].buffer_size_modelc, &(*vcl)[d].f_szz, (*mloc)[d].f_szz);
-                        __GUARD read_gpu_memory( &(*vcl)[d].cmd_queue, (*vcl)[d].buffer_size_modelc, &(*vcl)[d].f_sxz, (*mloc)[d].f_sxz);
-                    }
-                
-                    if (m->ND==3 || m->ND==21){
-                        __GUARD read_gpu_memory( &(*vcl)[d].cmd_queue, (*vcl)[d].buffer_size_modelc, &(*vcl)[d].f_vy, (*mloc)[d].f_vy);
-                        __GUARD read_gpu_memory( &(*vcl)[d].cmd_queue, (*vcl)[d].buffer_size_modelc, &(*vcl)[d].f_sxy, (*mloc)[d].f_sxy);
-                        __GUARD read_gpu_memory( &(*vcl)[d].cmd_queue, (*vcl)[d].buffer_size_modelc, &(*vcl)[d].f_syz, (*mloc)[d].f_syz);
-                    }
-                    if (m->ND==3){
-                        __GUARD read_gpu_memory( &(*vcl)[d].cmd_queue, (*vcl)[d].buffer_size_modelc, &(*vcl)[d].f_syy, (*mloc)[d].f_syy);
-                    }
-                    
-                    if (m->L>0){
-                        if (m->ND!=21){
-                            __GUARD read_gpu_memory( &(*vcl)[d].cmd_queue, (*vcl)[d].buffer_size_modelc*m->L, &(*vcl)[d].f_rxx, (*mloc)[d].f_rxx);
-                            __GUARD read_gpu_memory( &(*vcl)[d].cmd_queue, (*vcl)[d].buffer_size_modelc*m->L, &(*vcl)[d].f_rzz, (*mloc)[d].f_rzz);
-                            __GUARD read_gpu_memory( &(*vcl)[d].cmd_queue, (*vcl)[d].buffer_size_modelc*m->L, &(*vcl)[d].f_rxz, (*mloc)[d].f_rxz);
-                        }
-                        
-                        if (m->ND==3 || m->ND==21){
-                            __GUARD read_gpu_memory( &(*vcl)[d].cmd_queue, (*vcl)[d].buffer_size_modelc*m->L, &(*vcl)[d].f_rxy, (*mloc)[d].f_rxy);
-                            __GUARD read_gpu_memory( &(*vcl)[d].cmd_queue, (*vcl)[d].buffer_size_modelc*m->L, &(*vcl)[d].f_ryz, (*mloc)[d].f_ryz);
-                        }
-                        if (m->ND==3){
-                            __GUARD read_gpu_memory( &(*vcl)[d].cmd_queue, (*vcl)[d].buffer_size_modelc*m->L, &(*vcl)[d].f_ryy, (*mloc)[d].f_ryy);
-=======
             // Initialize adjoint time stepping
             pdir=-1;
             __GUARD initialize_adj(m, dev, s, &pdir);
@@ -838,7 +668,6 @@
                         if ((*dev)[d].progs[i]->tinput>0){
                             ind = (*dev)[d].progs[i]->tinput-1;
                             __GUARD prog_arg((*dev)[d].progs[i], ind, &t, sizeof(int));
->>>>>>> 38bd1bb7
                         }
                     }
                 }
@@ -965,17 +794,10 @@
         __GUARD transf_grad(m);
     }
     
-<<<<<<< HEAD
-    
-    if (state) CLPERR(state);
-    if (state && m->MPI_INIT==1) MPI_Bcast( &state, 1, MPI_INT, m->MYID, MPI_COMM_WORLD );
-    
-=======
     #ifndef __NOMPI__
     if (state && m->MPI_INIT==1)
         MPI_Bcast( &state, 1, MPI_INT, m->GID, MPI_COMM_WORLD );
     #endif
->>>>>>> 38bd1bb7
     
     return state;
 }
