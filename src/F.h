--- conflicted
+++ resolved
@@ -73,15 +73,9 @@
 //#define __DEBUGGING__
 
 
-
-<<<<<<< HEAD
-#define CLPERR(err) fprintf(stderr,"Function %s at line %d: %s\n",__func__, __LINE__,gpu_error_code((err)))
-
-=======
 struct device;
-
 struct model;
->>>>>>> 38bd1bb7
+
 
 struct filenames {
     char model[1024];
@@ -94,370 +88,6 @@
     char res[1024];
 };
 
-<<<<<<< HEAD
-// Structure containing all OpenCL variables
-struct varcl {
-    
-    cl_command_queue cmd_queue;
-    cl_command_queue cmd_queuecomm;
-    
-    size_t buffer_size_model;
-    size_t buffer_size_modelc;
-    size_t buffer_size_fd;
-    size_t buffer_size_bnd;
-    size_t buffer_size_surf_ref;
-
-    
-    size_t buffer_size_CPML_NX;
-    size_t buffer_size_CPML_NY;
-    size_t buffer_size_CPML_NZ;
-    
-    int numdim;
-
-    cl_mem sxx;
-    cl_mem syy;
-    cl_mem szz;
-    cl_mem sxy;
-    cl_mem syz;
-    cl_mem sxz;
-    cl_mem vx;
-    cl_mem vy;
-    cl_mem vz;
-    
-    
-    cl_mem rip;
-    cl_mem rjp;
-    cl_mem rkp;
-    cl_mem u;
-    cl_mem pi;
-    cl_mem uipjp;
-    cl_mem ujpkp;
-    cl_mem uipkp;
-    
-    cl_mem taup;
-    cl_mem taus;
-    cl_mem tausipjp;
-    cl_mem tausjpkp;
-    cl_mem tausipkp;
-    cl_mem eta;
-    cl_mem rxx;
-    cl_mem ryy;
-    cl_mem rzz;
-    cl_mem rxy;
-    cl_mem ryz;
-    cl_mem rxz;
-    
-    cl_mem taper;
-    
-    
-    cl_mem K_x;
-    cl_mem a_x;
-    cl_mem b_x;
-    cl_mem K_x_half;
-    cl_mem a_x_half;
-    cl_mem b_x_half;
-    
-    cl_mem K_y;
-    cl_mem a_y;
-    cl_mem b_y;
-    cl_mem K_y_half;
-    cl_mem a_y_half;
-    cl_mem b_y_half;
-    
-    cl_mem K_z;
-    cl_mem a_z;
-    cl_mem b_z;
-    cl_mem K_z_half;
-    cl_mem a_z_half;
-    cl_mem b_z_half;
-
-    cl_mem psi_sxx_x;
-    cl_mem psi_sxy_x;
-    cl_mem psi_sxz_x;
-    cl_mem psi_syy_y;
-    cl_mem psi_sxy_y;
-    cl_mem psi_syz_y;
-    cl_mem psi_szz_z;
-    cl_mem psi_sxz_z;
-    cl_mem psi_syz_z;
-    
-    
-    cl_mem psi_vxx;
-    cl_mem psi_vyy;
-    cl_mem psi_vzz;
-    cl_mem psi_vxy;
-    cl_mem psi_vxz;
-    cl_mem psi_vyx;
-    cl_mem psi_vyz;
-    cl_mem psi_vzx;
-    cl_mem psi_vzy;
-    
-    
-    cl_mem src;
-    cl_mem src_pos;
-    cl_mem rec_pos;
-    cl_mem vxout;
-    cl_mem vyout;
-    cl_mem vzout;
-    cl_mem sxxout;
-    cl_mem syyout;
-    cl_mem szzout;
-    cl_mem sxyout;
-    cl_mem sxzout;
-    cl_mem syzout;
-    cl_mem pout;
-    
-    cl_mem sxx_r;
-    cl_mem syy_r;
-    cl_mem szz_r;
-    cl_mem sxy_r;
-    cl_mem syz_r;
-    cl_mem sxz_r;
-    cl_mem vx_r;
-    cl_mem vy_r;
-    cl_mem vz_r;
-    
-    cl_mem rxx_r;
-    cl_mem ryy_r;
-    cl_mem rzz_r;
-    cl_mem rxy_r;
-    cl_mem ryz_r;
-    cl_mem rxz_r;
-
-    cl_mem sxxbnd;
-    cl_mem syybnd;
-    cl_mem szzbnd;
-    cl_mem sxybnd;
-    cl_mem syzbnd;
-    cl_mem sxzbnd;
-    cl_mem vxbnd;
-    cl_mem vybnd;
-    cl_mem vzbnd;
-    
-    cl_mem sxxbnd_pin;
-    cl_mem syybnd_pin;
-    cl_mem szzbnd_pin;
-    cl_mem sxybnd_pin;
-    cl_mem syzbnd_pin;
-    cl_mem sxzbnd_pin;
-    cl_mem vxbnd_pin;
-    cl_mem vybnd_pin;
-    cl_mem vzbnd_pin;
-    
-    cl_mem rx;
-    cl_mem ry;
-    cl_mem rz;
-    cl_mem rp;
-    cl_mem gradrho;
-    cl_mem gradM;
-    cl_mem gradmu;
-    cl_mem gradtaup;
-    cl_mem gradtaus;
-    cl_mem gradsrc;
-    
-    cl_mem gradfreqs;
-    cl_mem gradfreqsn;
-    
-    cl_mem Hrho;
-    cl_mem HM;
-    cl_mem Hmu;
-    cl_mem Htaup;
-    cl_mem Htaus;
-    
-    cl_mem f_sxx;
-    cl_mem f_syy;
-    cl_mem f_szz;
-    cl_mem f_sxy;
-    cl_mem f_syz;
-    cl_mem f_sxz;
-    cl_mem f_vx;
-    cl_mem f_vy;
-    cl_mem f_vz;
-    
-    cl_mem f_rxx;
-    cl_mem f_ryy;
-    cl_mem f_rzz;
-    cl_mem f_rxy;
-    cl_mem f_ryz;
-    cl_mem f_rxz;
-    
-    cl_mem sxx_sub1;
-    cl_mem syy_sub1;
-    cl_mem szz_sub1;
-    cl_mem sxy_sub1;
-    cl_mem syz_sub1;
-    cl_mem sxz_sub1;
-    cl_mem vx_sub1;
-    cl_mem vy_sub1;
-    cl_mem vz_sub1;
-    
-    cl_mem sxx_sub1_dev;
-    cl_mem syy_sub1_dev;
-    cl_mem szz_sub1_dev;
-    cl_mem sxy_sub1_dev;
-    cl_mem syz_sub1_dev;
-    cl_mem sxz_sub1_dev;
-    cl_mem vx_sub1_dev;
-    cl_mem vy_sub1_dev;
-    cl_mem vz_sub1_dev;
-    
-    cl_mem sxx_sub2;
-    cl_mem syy_sub2;
-    cl_mem szz_sub2;
-    cl_mem sxy_sub2;
-    cl_mem syz_sub2;
-    cl_mem sxz_sub2;
-    cl_mem vx_sub2;
-    cl_mem vy_sub2;
-    cl_mem vz_sub2;
-    
-    cl_mem sxx_sub2_dev;
-    cl_mem syy_sub2_dev;
-    cl_mem szz_sub2_dev;
-    cl_mem sxy_sub2_dev;
-    cl_mem syz_sub2_dev;
-    cl_mem sxz_sub2_dev;
-    cl_mem vx_sub2_dev;
-    cl_mem vy_sub2_dev;
-    cl_mem vz_sub2_dev;
-    
-    cl_mem sxx_r_sub1;
-    cl_mem syy_r_sub1;
-    cl_mem szz_r_sub1;
-    cl_mem sxy_r_sub1;
-    cl_mem syz_r_sub1;
-    cl_mem sxz_r_sub1;
-    cl_mem vx_r_sub1;
-    cl_mem vy_r_sub1;
-    cl_mem vz_r_sub1;
-    
-    cl_mem sxx_r_sub1_dev;
-    cl_mem syy_r_sub1_dev;
-    cl_mem szz_r_sub1_dev;
-    cl_mem sxy_r_sub1_dev;
-    cl_mem syz_r_sub1_dev;
-    cl_mem sxz_r_sub1_dev;
-    cl_mem vx_r_sub1_dev;
-    cl_mem vy_r_sub1_dev;
-    cl_mem vz_r_sub1_dev;
-    
-    cl_mem sxx_r_sub2;
-    cl_mem syy_r_sub2;
-    cl_mem szz_r_sub2;
-    cl_mem sxy_r_sub2;
-    cl_mem syz_r_sub2;
-    cl_mem sxz_r_sub2;
-    cl_mem vx_r_sub2;
-    cl_mem vy_r_sub2;
-    cl_mem vz_r_sub2;
-    
-    cl_mem sxx_r_sub2_dev;
-    cl_mem syy_r_sub2_dev;
-    cl_mem szz_r_sub2_dev;
-    cl_mem sxy_r_sub2_dev;
-    cl_mem syz_r_sub2_dev;
-    cl_mem sxz_r_sub2_dev;
-    cl_mem vx_r_sub2_dev;
-    cl_mem vy_r_sub2_dev;
-    cl_mem vz_r_sub2_dev;
-    
-    cl_kernel kernel_v;
-    cl_kernel kernel_vcomm1;
-    cl_kernel kernel_vcomm2;
-    cl_kernel kernel_fill_transfer_buff1_v_out;
-    cl_kernel kernel_fill_transfer_buff2_v_out;
-    cl_kernel kernel_fill_transfer_buff1_v_in;
-    cl_kernel kernel_fill_transfer_buff2_v_in;
-    cl_kernel kernel_s;
-    cl_kernel kernel_scomm1;
-    cl_kernel kernel_scomm2;
-    cl_kernel kernel_fill_transfer_buff1_s_out;
-    cl_kernel kernel_fill_transfer_buff2_s_out;
-    cl_kernel kernel_fill_transfer_buff1_s_in;
-    cl_kernel kernel_fill_transfer_buff2_s_in;
-    cl_kernel kernel_surf;
-    cl_kernel kernel_initseis;
-    cl_kernel kernel_initseis_r;
-    cl_kernel kernel_initgrad;
-    cl_kernel kernel_seisout;
-    cl_kernel kernel_seisoutinit;
-    cl_kernel kernel_residuals;
-    cl_kernel kernel_adjv;
-    cl_kernel kernel_adjvcomm1;
-    cl_kernel kernel_adjvcomm2;
-    cl_kernel kernel_adj_fill_transfer_buff1_v_out;
-    cl_kernel kernel_adj_fill_transfer_buff2_v_out;
-    cl_kernel kernel_adj_fill_transfer_buff1_v_in;
-    cl_kernel kernel_adj_fill_transfer_buff2_v_in;
-    cl_kernel kernel_adjs;
-    cl_kernel kernel_adjscomm1;
-    cl_kernel kernel_adjscomm2;
-    cl_kernel kernel_adj_fill_transfer_buff1_s_out;
-    cl_kernel kernel_adj_fill_transfer_buff2_s_out;
-    cl_kernel kernel_adj_fill_transfer_buff1_s_in;
-    cl_kernel kernel_adj_fill_transfer_buff2_s_in;
-    cl_kernel kernel_bnd;
-    cl_kernel kernel_savefreqs;
-    cl_kernel kernel_initsavefreqs;
-    cl_kernel kernel_initialize_gradsrc;
-    cl_kernel kernel_surfgrid_coarse2fine;
-    cl_kernel kernel_surfgrid_fine2coarse;
-    cl_kernel kernel_sources;
-    
-    cl_program program_v;
-    cl_program program_s;
-    cl_program program_vcomm1;
-    cl_program program_vcomm2;
-    cl_program program_scomm1;
-    cl_program program_scomm2;
-    cl_program program_fill_transfer_buff_v;
-    cl_program program_fill_transfer_buff_s;
-    cl_program program_surf;
-    cl_program program_initseis;
-    cl_program program_initseis_r;
-    cl_program program_initgrad;
-    cl_program program_seisout;
-    cl_program program_seisoutinit;
-    cl_program program_residuals;
-    cl_program program_adjv;
-    cl_program program_adjs;
-    cl_program program_adjvcomm1;
-    cl_program program_adjvcomm2;
-    cl_program program_adjscomm1;
-    cl_program program_adjscomm2;
-    cl_program program_bnd;
-    cl_program program_savefreqs;
-    cl_program program_initsavefreqs;
-    cl_program program_initialize_gradsrc;
-    cl_program program_surfgrid_coarse2fine;
-    cl_program program_surfgrid_fine2coarse;
-    cl_program program_sources;
-    
-    cl_event event_readMPI1[6];
-    cl_event event_readMPI2[6];
-
-    cl_event event_readv1;
-    cl_event event_readv2;
-    cl_event event_reads1;
-    cl_event event_reads2;
-    
-    cl_event event_writev1;
-    cl_event event_writev2;
-    
-    cl_event event_writes1;
-    cl_event event_writes2;
-    
-    cl_event event_updatev_comm1;
-    cl_event event_updatev_comm2;
-    cl_event event_updates_comm1;
-    cl_event event_updates_comm2;
-
-    cl_event event_bndsave;
-    cl_event event_bndtransf;
-    cl_event event_bndsave2;
-    cl_event event_bndtransf2;
-=======
->>>>>>> 38bd1bb7
 
 /* _____________Structure to intereact with OpenCL memory buffers ____________*/
 typedef struct clbuf {
@@ -661,166 +291,8 @@
 
 } sources_records;
 
-<<<<<<< HEAD
-// Structure containing all seismic paramters local to the processing element
-struct modcstsloc {
-    
-    int NY;
-    int NX;
-    int NZ;
-    int NX0;
-    int offset;
-    int offsetfd;
-    int dev;
-    int num_devices;
-    int Nbnd;
-    int NZ_al16;
-    int NZ_al0;
-    
-    size_t local_work_size[3];
-    size_t global_work_size[3];
-    size_t global_work_sizecomm2[3];
-    size_t global_work_sizecomm1[3];
-    size_t global_work_size_fillcomm[3];
-    size_t global_work_size_surf[2];
-    size_t global_work_size_initfd;
-    size_t global_work_size_init;
-    size_t global_work_size_f;
-    size_t global_work_size_bnd;
-    size_t global_work_size_gradsrc;
-    size_t global_work_size_surfgrid[3];
-    size_t global_work_size_sources;
-    
-    int local_off;
-    cl_ulong required_global_mem_size;
-    
-    float *rho;
-    float *rip;
-    float *rjp;
-    float *rkp;
-    float *u;
-    float *pi;
-    float *uipjp;
-    float *ujpkp;
-    float *uipkp;
-    
-    float *movvx;
-    float *movvy;
-    float *movvz;
-    float *buffermovvx;
-    float *buffermovvy;
-    float *buffermovvz;
-    
-    
-    double *gradrho, *gradM, *gradmu, *gradtaup, *gradtaus;
-    double *Hrho;
-    double *HM;
-    double *Hmu;
-    double *Htaup;
-    double *Htaus;
-
-    float *taus;
-    float *tausipjp;
-    float *tausjpkp;
-    float *tausipkp;
-    float *taup;
-    float **vxout;
-    float **vyout;
-    float **vzout;
-    float **sxxout;
-    float **syyout;
-    float **szzout;
-    float **sxyout;
-    float **sxzout;
-    float **syzout;
-    float **pout;
-    
-    float * sxx_sub1;
-    float * syy_sub1;
-    float * szz_sub1;
-    float * sxy_sub1;
-    float * syz_sub1;
-    float * sxz_sub1;
-    float * vx_sub1;
-    float * vy_sub1;
-    float * vz_sub1;
-    
-    float * sxx_sub2;
-    float * syy_sub2;
-    float * szz_sub2;
-    float * sxy_sub2;
-    float * syz_sub2;
-    float * sxz_sub2;
-    float * vx_sub2;
-    float * vy_sub2;
-    float * vz_sub2;
-    
-    float * sxx_r_sub1;
-    float * syy_r_sub1;
-    float * szz_r_sub1;
-    float * sxy_r_sub1;
-    float * syz_r_sub1;
-    float * sxz_r_sub1;
-    float * vx_r_sub1;
-    float * vy_r_sub1;
-    float * vz_r_sub1;
-    
-    float * sxx_r_sub2;
-    float * syy_r_sub2;
-    float * szz_r_sub2;
-    float * sxy_r_sub2;
-    float * syz_r_sub2;
-    float * sxz_r_sub2;
-    float * vx_r_sub2;
-    float * vy_r_sub2;
-    float * vz_r_sub2;
-
-    float * sxxbnd;
-    float * syybnd;
-    float * szzbnd;
-    float * sxybnd;
-    float * syzbnd;
-    float * sxzbnd;
-    float * vxbnd;
-    float * vybnd;
-    float * vzbnd;
-    
-    cl_float2 * f_sxx;
-    cl_float2 * f_syy;
-    cl_float2 * f_szz;
-    cl_float2 * f_sxy;
-    cl_float2 * f_syz;
-    cl_float2 * f_sxz;
-    cl_float2 * f_vx;
-    cl_float2 * f_vy;
-    cl_float2 * f_vz;
-    cl_float2 * f_rxx;
-    cl_float2 * f_ryy;
-    cl_float2 * f_rzz;
-    cl_float2 * f_rxy;
-    cl_float2 * f_ryz;
-    cl_float2 * f_rxz;
-    
-    cl_float2 * f_sxxr;
-    cl_float2 * f_syyr;
-    cl_float2 * f_szzr;
-    cl_float2 * f_sxyr;
-    cl_float2 * f_syzr;
-    cl_float2 * f_sxzr;
-    cl_float2 * f_vxr;
-    cl_float2 * f_vyr;
-    cl_float2 * f_vzr;
-    cl_float2 * f_rxxr;
-    cl_float2 * f_ryyr;
-    cl_float2 * f_rzzr;
-    cl_float2 * f_rxyr;
-    cl_float2 * f_ryzr;
-    cl_float2 * f_rxzr;
-    
-=======
 /* ________________Structure that defines an update step _____________________*/
 typedef struct update{
->>>>>>> 38bd1bb7
 
     const char * name;
 
@@ -1116,13 +588,9 @@
                          variable * vars,
                          clprogram * prog);
 
-<<<<<<< HEAD
-int gpu_intialize_sources(cl_context  * pcontext, cl_program  * program, cl_kernel * pkernel, size_t *local_work_size, struct varcl *inmem, struct modcsts *inm, struct modcstsloc *inmloc );
-=======
 int kernel_savefreqs(device * dev,
                      variable * vars,
                      clprogram * prog);
->>>>>>> 38bd1bb7
 
 int kernel_init_gradsrc(clprogram * prog);
 
@@ -1143,11 +611,3 @@
 int kernel_sources(model * m,
                    device * dev,
                    clprogram * prog);
-
-
-
-<<<<<<< HEAD
-int alloc_seismo(float *** var, int ns, int allng, int NT, int * nrec );
-
-=======
->>>>>>> 38bd1bb7
