/*------------------------------------------------------------------------
 * Copyright (C) 2016 For the list of authors, see file AUTHORS.
 *
 * This file is part of SeisCL.
 *
 * SeisCL is free software: you can redistribute it and/or modify
 * it under the terms of the GNU General Public License as published by
 * the Free Software Foundation, version 3.0 of the License only.
 *
 * SeisCL is distributed in the hope that it will be useful,
 * but WITHOUT ANY WARRANTY; without even the implied warranty of
 * MERCHANTABILITY or FITNESS FOR A PARTICULAR PURPOSE.  See the
 * GNU General Public License for more details.
 *
 * You should have received a copy of the GNU General Public License
 * along with SeisCL. See file COPYING and/or
 * <http://www.gnu.org/licenses/gpl-3.0.html>.
 --------------------------------------------------------------------------*/

/*Update of the velocity in 2D SV*/

<<<<<<< HEAD
/*Define useful macros to be able to write a matrix formulation in 2D with OpenCl */
#define lbnd (fdoh+nab)

#define rho(z,x)    rho[((x)-fdoh)*(NZ-2*fdoh)+((z)-fdoh)]
#define rip(z,x)    rip[((x)-fdoh)*(NZ-2*fdoh)+((z)-fdoh)]
#define rjp(z,x)    rjp[((x)-fdoh)*(NZ-2*fdoh)+((z)-fdoh)]
#define rkp(z,x)    rkp[((x)-fdoh)*(NZ-2*fdoh)+((z)-fdoh)]
#define uipkp(z,x) uipkp[((x)-fdoh)*(NZ-2*fdoh)+((z)-fdoh)]
#define u(z,x)        u[((x)-fdoh)*(NZ-2*fdoh)+((z)-fdoh)]
#define pi(z,x)      pi[((x)-fdoh)*(NZ-2*fdoh)+((z)-fdoh)]
#define gradrho(z,x)  gradrho[((x)-fdoh)*(NZ-2*fdoh)+((z)-fdoh)]
#define gradM(z,x)  gradM[((x)-fdoh)*(NZ-2*fdoh)+((z)-fdoh)]
#define gradmu(z,x)  gradmu[((x)-fdoh)*(NZ-2*fdoh)+((z)-fdoh)]
#define gradtaup(z,x)  gradtaup[((x)-fdoh)*(NZ-2*fdoh)+((z)-fdoh)]
#define gradtaus(z,x)  gradtaus[((x)-fdoh)*(NZ-2*fdoh)+((z)-fdoh)]

#define taus(z,x)        taus[((x)-fdoh)*(NZ-2*fdoh)+((z)-fdoh)]
#define tausipkp(z,x) tausipkp[((x)-fdoh)*(NZ-2*fdoh)+((z)-fdoh)]
#define taup(z,x)        taup[((x)-fdoh)*(NZ-2*fdoh)+((z)-fdoh)]

#define vx(z,x)  vx[(x)*NZ+(z)]
#define vy(z,x)  vy[(x)*NZ+(z)]
#define vz(z,x)  vz[(x)*NZ+(z)]
#define sxx(z,x) sxx[(x)*NZ+(z)]
#define szz(z,x) szz[(x)*NZ+(z)]
#define sxz(z,x) sxz[(x)*NZ+(z)]
#define sxy(z,x) sxy[(x)*NZ+(z)]
#define syz(z,x) syz[(x)*NZ+(z)]

#define rxx(z,x,l) rxx[(l)*NX*NZ+(x)*NZ+(z)]
#define rzz(z,x,l) rzz[(l)*NX*NZ+(x)*NZ+(z)]
#define rxz(z,x,l) rxz[(l)*NX*NZ+(x)*NZ+(z)]
#define rxy(z,x,l) rxy[(l)*NX*NZ+(x)*NZ+(z)]
#define ryz(z,x,l) ryz[(l)*NX*NZ+(x)*NZ+(z)]

#define psi_sxx_x(z,x) psi_sxx_x[(x)*(NZ-2*fdoh)+(z)]
#define psi_sxz_x(z,x) psi_sxz_x[(x)*(NZ-2*fdoh)+(z)]
#define psi_sxz_z(z,x) psi_sxz_z[(x)*(2*nab)+(z)]
#define psi_szz_z(z,x) psi_szz_z[(x)*(2*nab)+(z)]
#define psi_sxy_x(z,x) psi_sxy_x[(x)*(NZ-2*fdoh)+(z)]
#define psi_syz_z(z,x) psi_syz_z[(x)*(2*nab)+(z)]

#if local_off==0

#define lvar(z,x)  lvar[(x)*lsizez+(z)]

#endif


#define vxout(y,x) vxout[(y)*NT+(x)]
#define vyout(y,x) vyout[(y)*NT+(x)]
#define vzout(y,x) vzout[(y)*NT+(x)]
#define vx0(y,x) vx0[(y)*NT+(x)]
#define vy0(y,x) vy0[(y)*NT+(x)]
#define vz0(y,x) vz0[(y)*NT+(x)]
#define rx(y,x) rx[(y)*NT+(x)]
#define ry(y,x) ry[(y)*NT+(x)]
#define rz(y,x) rz[(y)*NT+(x)]

#define PI (3.141592653589793238462643383279502884197169)
#define srcpos_loc(y,x) srcpos_loc[(y)*nsrc+(x)]
#define signals(y,x) signals[(y)*NT+(x)]









__kernel void update_v(int offcomm,int nsrc,  int nt,
                       __global float *vx,      __global float *vz,
                       __global float *sxx,     __global float *szz,     __global float *sxz,
                       __global float *rip,     __global float *rkp,     __global float *srcpos_loc,
                       __global float *signals, __global float *rec_pos, __global float *taper,
                       __global float *K_x,        __global float *a_x,          __global float *b_x,
                       __global float *K_x_half,   __global float *a_x_half,     __global float *b_x_half,
                       __global float *K_z,        __global float *a_z,          __global float *b_z,
                       __global float *K_z_half,   __global float *a_z_half,     __global float *b_z_half,
                       __global float *psi_sxx_x,  __global float *psi_sxz_x,
                       __global float *psi_sxz_z,  __global float *psi_szz_z,
                       __local float *lvar)
=======
//Define useful macros to be able to write a matrix formulation in 2D with OpenCl

#define psi_sxx_x(z,x) psi_sxx_x[(x)*(NZ-2*FDOH)+(z)]
#define psi_sxz_x(z,x) psi_sxz_x[(x)*(NZ-2*FDOH)+(z)]
#define psi_sxz_z(z,x) psi_sxz_z[(x)*(2*NAB)+(z)]
#define psi_szz_z(z,x) psi_szz_z[(x)*(2*NAB)+(z)]
#define psi_sxy_x(z,x) psi_sxy_x[(x)*(NZ-2*FDOH)+(z)]
#define psi_syz_z(z,x) psi_syz_z[(x)*(2*NAB)+(z)]


FUNDEF void update_v(int offcomm,
                       GLOBARG float *vx,      GLOBARG float *vz,
                       GLOBARG float *sxx,     GLOBARG float *szz,     GLOBARG float *sxz,
                       GLOBARG float *rip,     GLOBARG float *rkp,
                       GLOBARG float *taper,
                       GLOBARG float *K_z,        GLOBARG float *a_z,          GLOBARG float *b_z,
                       GLOBARG float *K_z_half,   GLOBARG float *a_z_half,     GLOBARG float *b_z_half,
                       GLOBARG float *K_x,        GLOBARG float *a_x,          GLOBARG float *b_x,
                       GLOBARG float *K_x_half,   GLOBARG float *a_x_half,     GLOBARG float *b_x_half,
                       GLOBARG float *psi_sxx_x,  GLOBARG float *psi_sxz_x,
                     GLOBARG float *psi_sxz_z,  GLOBARG float *psi_szz_z,
                     LOCARG)
>>>>>>> 38bd1bb7
{

    LOCDEF
    float sxx_x;
    float szz_z;
    float sxz_x;
    float sxz_z;

// If we use local memory
#if LOCAL_OFF==0
    #ifdef __OPENCL_VERSION__
    int lsizez = get_local_size(0)+2*FDOH;
    int lsizex = get_local_size(1)+2*FDOH;
    int lidz = get_local_id(0)+FDOH;
    int lidx = get_local_id(1)+FDOH;
    int gidz = get_global_id(0)+FDOH;
    int gidx = get_global_id(1)+FDOH+offcomm;
    #else
    int lsizez = blockDim.x+2*FDOH;
    int lsizex = blockDim.y+2*FDOH;
    int lidz = threadIdx.x+FDOH;
    int lidx = threadIdx.y+FDOH;
    int gidz = blockIdx.x*blockDim.x + threadIdx.x+FDOH;
    int gidx = blockIdx.y*blockDim.y + threadIdx.y+FDOH+offcomm;
    #endif
    
    #define lsxx lvar
    #define lszz lvar
    #define lsxz lvar
    
// If local memory is turned off
#elif LOCAL_OFF==1
    #ifdef __OPENCL_VERSION__
    int gid = get_global_id(0);
    int glsizez = (NZ-2*FDOH);
    int gidz = gid%glsizez+FDOH;
    int gidx = (gid/glsizez)+FDOH+offcomm;
    #else
    int lsizez = blockDim.x+2*FDOH;
    int lsizex = blockDim.y+2*FDOH;
    int lidz = threadIdx.x+FDOH;
    int lidx = threadIdx.y+FDOH;
    int gidz = blockIdx.x*blockDim.x + threadIdx.x+FDOH;
    int gidx = blockIdx.y*blockDim.y + threadIdx.y+FDOH+offcomm;
    #endif
    
    #define lsxx sxx
    #define lszz szz
    #define lsxz sxz
    #define lidx gidx
    #define lidz gidz
    
#endif
    
    int indp = (gidx-FDOH)*(NZ-2*FDOH)+(gidz-FDOH);
    int indv = gidx*NZ+gidz;
    
// Calculation of the stresses spatial derivatives
    {
#if LOCAL_OFF==0
        load_local_in(sxx);
        load_local_halox(sxx);
        BARRIER
#endif
        sxx_x = Dxp(lsxx);
        
#if LOCAL_OFF==0
        BARRIER
        load_local_in(szz);
        load_local_haloz(szz);
        BARRIER
#endif
        szz_z = Dzp(lszz);
        
#if LOCAL_OFF==0
        BARRIER
        load_local_in(sxz);
        load_local_haloz(sxz);
        load_local_halox(sxz);
        BARRIER
#endif
        sxz_z = Dzm(lsxz);
        sxz_x = Dxm(lsxz);
    }

/* To stop updating if we are outside the model (global id must be a multiple of
    local id in OpenCL, hence we stop if we have a global id outside the grid)*/
#if LOCAL_OFF==0
#if COMM12==0
    if (gidz>(NZ-FDOH-1) || (gidx-offcomm)>(NX-FDOH-1-LCOMM) ){
        return;
    }
    
#else
    if (gidz>(NZ-FDOH-1) ){
        return;
    }
#endif
#endif

     
  
// Correct spatial derivatives to implement CPML
#if ABS_TYPE==1
    {
        int i,k,ind;
        
        if (gidz>NZ-NAB-FDOH-1){
            
            i =gidx-FDOH;
            k =gidz - NZ+NAB+FDOH+NAB;
            ind=2*NAB-1-k;
            
            psi_sxz_z(k,i) = b_z[ind+1] * psi_sxz_z(k,i) + a_z[ind+1] * sxz_z;
            sxz_z = sxz_z / K_z[ind+1] + psi_sxz_z(k,i);
            psi_szz_z(k,i) = b_z_half[ind] * psi_szz_z(k,i) + a_z_half[ind] * szz_z;
            szz_z = szz_z / K_z_half[ind] + psi_szz_z(k,i);
            
        }
        
#if FREESURF==0
        else if (gidz-FDOH<NAB){
            
            i =gidx-FDOH;
            k =gidz-FDOH;
            
            psi_sxz_z(k,i) = b_z[k] * psi_sxz_z(k,i) + a_z[k] * sxz_z;
            sxz_z = sxz_z / K_z[k] + psi_sxz_z(k,i);
            psi_szz_z(k,i) = b_z_half[k] * psi_szz_z(k,i) + a_z_half[k] * szz_z;
            szz_z = szz_z / K_z_half[k] + psi_szz_z(k,i);
            
        }
#endif
        
#if DEVID==0 & MYLOCALID==0
        if (gidx-FDOH<NAB){
            
            i =gidx-FDOH;
            k =gidz-FDOH;
            
            psi_sxx_x(k,i) = b_x_half[i] * psi_sxx_x(k,i) + a_x_half[i] * sxx_x;
            sxx_x = sxx_x / K_x_half[i] + psi_sxx_x(k,i);
            psi_sxz_x(k,i) = b_x[i] * psi_sxz_x(k,i) + a_x[i] * sxz_x;
            sxz_x = sxz_x / K_x[i] + psi_sxz_x(k,i);
            
        }
#endif
        
#if DEVID==NUM_DEVICES-1 & MYLOCALID==NLOCALP-1
        if (gidx>NX-NAB-FDOH-1){
            
            i =gidx - NX+NAB+FDOH+NAB;
            k =gidz-FDOH;
            ind=2*NAB-1-i;
            
            psi_sxx_x(k,i) = b_x_half[ind] * psi_sxx_x(k,i) + a_x_half[ind] * sxx_x;
            sxx_x = sxx_x / K_x_half[ind] + psi_sxx_x(k,i);
            psi_sxz_x(k,i) = b_x[ind+1] * psi_sxz_x(k,i) + a_x[ind+1] * sxz_x;
            sxz_x = sxz_x / K_x[ind+1] + psi_sxz_x(k,i);
            
        }
#endif
    }
#endif

// Update the velocities
    {
<<<<<<< HEAD

        vx(gidz,gidx)+= ((sxx_x + sxz_z)/rip(gidz,gidx));
        vz(gidz,gidx)+= ((szz_z + sxz_x)/rkp(gidz,gidx));
=======
        vx[indv]+= ((sxx_x + sxz_z)*rip[indp]);
        vz[indv]+= ((szz_z + sxz_x)*rkp[indp]);
>>>>>>> 38bd1bb7
    }

// Absorbing boundary
#if ABS_TYPE==2
    {
<<<<<<< HEAD
#if freesurf==0
        if (gidz-fdoh<nab){
            vx(gidz,gidx)*=taper[gidz-fdoh];
            vz(gidz,gidx)*=taper[gidz-fdoh];
        }
#endif
        if (gidz>NZ-nab-fdoh-1){
            vx(gidz,gidx)*=taper[NZ-fdoh-gidz-1];
            vz(gidz,gidx)*=taper[NZ-fdoh-gidz-1];
=======
#if FREESURF==0
        if (gidz-FDOH<NAB){
            vx[indv]*=taper[gidz-FDOH];
            vz[indv]*=taper[gidz-FDOH];
        }
#endif
        
        if (gidz>NZ-NAB-FDOH-1){
            vx[indv]*=taper[NZ-FDOH-gidz-1];
            vz[indv]*=taper[NZ-FDOH-gidz-1];
>>>>>>> 38bd1bb7
        }
        
#if DEVID==0 & MYLOCALID==0
        if (gidx-FDOH<NAB){
            vx[indv]*=taper[gidx-FDOH];
            vz[indv]*=taper[gidx-FDOH];
        }
#endif
        
#if DEVID==NUM_DEVICES-1 & MYLOCALID==NLOCALP-1
        if (gidx>NX-NAB-FDOH-1){
            vx[indv]*=taper[NX-FDOH-gidx-1];
            vz[indv]*=taper[NX-FDOH-gidx-1];
        }
#endif 
    }
#endif
    
}
<|MERGE_RESOLUTION|>--- conflicted
+++ resolved
@@ -19,91 +19,6 @@
 
 /*Update of the velocity in 2D SV*/
 
-<<<<<<< HEAD
-/*Define useful macros to be able to write a matrix formulation in 2D with OpenCl */
-#define lbnd (fdoh+nab)
-
-#define rho(z,x)    rho[((x)-fdoh)*(NZ-2*fdoh)+((z)-fdoh)]
-#define rip(z,x)    rip[((x)-fdoh)*(NZ-2*fdoh)+((z)-fdoh)]
-#define rjp(z,x)    rjp[((x)-fdoh)*(NZ-2*fdoh)+((z)-fdoh)]
-#define rkp(z,x)    rkp[((x)-fdoh)*(NZ-2*fdoh)+((z)-fdoh)]
-#define uipkp(z,x) uipkp[((x)-fdoh)*(NZ-2*fdoh)+((z)-fdoh)]
-#define u(z,x)        u[((x)-fdoh)*(NZ-2*fdoh)+((z)-fdoh)]
-#define pi(z,x)      pi[((x)-fdoh)*(NZ-2*fdoh)+((z)-fdoh)]
-#define gradrho(z,x)  gradrho[((x)-fdoh)*(NZ-2*fdoh)+((z)-fdoh)]
-#define gradM(z,x)  gradM[((x)-fdoh)*(NZ-2*fdoh)+((z)-fdoh)]
-#define gradmu(z,x)  gradmu[((x)-fdoh)*(NZ-2*fdoh)+((z)-fdoh)]
-#define gradtaup(z,x)  gradtaup[((x)-fdoh)*(NZ-2*fdoh)+((z)-fdoh)]
-#define gradtaus(z,x)  gradtaus[((x)-fdoh)*(NZ-2*fdoh)+((z)-fdoh)]
-
-#define taus(z,x)        taus[((x)-fdoh)*(NZ-2*fdoh)+((z)-fdoh)]
-#define tausipkp(z,x) tausipkp[((x)-fdoh)*(NZ-2*fdoh)+((z)-fdoh)]
-#define taup(z,x)        taup[((x)-fdoh)*(NZ-2*fdoh)+((z)-fdoh)]
-
-#define vx(z,x)  vx[(x)*NZ+(z)]
-#define vy(z,x)  vy[(x)*NZ+(z)]
-#define vz(z,x)  vz[(x)*NZ+(z)]
-#define sxx(z,x) sxx[(x)*NZ+(z)]
-#define szz(z,x) szz[(x)*NZ+(z)]
-#define sxz(z,x) sxz[(x)*NZ+(z)]
-#define sxy(z,x) sxy[(x)*NZ+(z)]
-#define syz(z,x) syz[(x)*NZ+(z)]
-
-#define rxx(z,x,l) rxx[(l)*NX*NZ+(x)*NZ+(z)]
-#define rzz(z,x,l) rzz[(l)*NX*NZ+(x)*NZ+(z)]
-#define rxz(z,x,l) rxz[(l)*NX*NZ+(x)*NZ+(z)]
-#define rxy(z,x,l) rxy[(l)*NX*NZ+(x)*NZ+(z)]
-#define ryz(z,x,l) ryz[(l)*NX*NZ+(x)*NZ+(z)]
-
-#define psi_sxx_x(z,x) psi_sxx_x[(x)*(NZ-2*fdoh)+(z)]
-#define psi_sxz_x(z,x) psi_sxz_x[(x)*(NZ-2*fdoh)+(z)]
-#define psi_sxz_z(z,x) psi_sxz_z[(x)*(2*nab)+(z)]
-#define psi_szz_z(z,x) psi_szz_z[(x)*(2*nab)+(z)]
-#define psi_sxy_x(z,x) psi_sxy_x[(x)*(NZ-2*fdoh)+(z)]
-#define psi_syz_z(z,x) psi_syz_z[(x)*(2*nab)+(z)]
-
-#if local_off==0
-
-#define lvar(z,x)  lvar[(x)*lsizez+(z)]
-
-#endif
-
-
-#define vxout(y,x) vxout[(y)*NT+(x)]
-#define vyout(y,x) vyout[(y)*NT+(x)]
-#define vzout(y,x) vzout[(y)*NT+(x)]
-#define vx0(y,x) vx0[(y)*NT+(x)]
-#define vy0(y,x) vy0[(y)*NT+(x)]
-#define vz0(y,x) vz0[(y)*NT+(x)]
-#define rx(y,x) rx[(y)*NT+(x)]
-#define ry(y,x) ry[(y)*NT+(x)]
-#define rz(y,x) rz[(y)*NT+(x)]
-
-#define PI (3.141592653589793238462643383279502884197169)
-#define srcpos_loc(y,x) srcpos_loc[(y)*nsrc+(x)]
-#define signals(y,x) signals[(y)*NT+(x)]
-
-
-
-
-
-
-
-
-
-__kernel void update_v(int offcomm,int nsrc,  int nt,
-                       __global float *vx,      __global float *vz,
-                       __global float *sxx,     __global float *szz,     __global float *sxz,
-                       __global float *rip,     __global float *rkp,     __global float *srcpos_loc,
-                       __global float *signals, __global float *rec_pos, __global float *taper,
-                       __global float *K_x,        __global float *a_x,          __global float *b_x,
-                       __global float *K_x_half,   __global float *a_x_half,     __global float *b_x_half,
-                       __global float *K_z,        __global float *a_z,          __global float *b_z,
-                       __global float *K_z_half,   __global float *a_z_half,     __global float *b_z_half,
-                       __global float *psi_sxx_x,  __global float *psi_sxz_x,
-                       __global float *psi_sxz_z,  __global float *psi_szz_z,
-                       __local float *lvar)
-=======
 //Define useful macros to be able to write a matrix formulation in 2D with OpenCl
 
 #define psi_sxx_x(z,x) psi_sxx_x[(x)*(NZ-2*FDOH)+(z)]
@@ -126,7 +41,6 @@
                        GLOBARG float *psi_sxx_x,  GLOBARG float *psi_sxz_x,
                      GLOBARG float *psi_sxz_z,  GLOBARG float *psi_szz_z,
                      LOCARG)
->>>>>>> 38bd1bb7
 {
 
     LOCDEF
@@ -294,30 +208,13 @@
 
 // Update the velocities
     {
-<<<<<<< HEAD
-
-        vx(gidz,gidx)+= ((sxx_x + sxz_z)/rip(gidz,gidx));
-        vz(gidz,gidx)+= ((szz_z + sxz_x)/rkp(gidz,gidx));
-=======
         vx[indv]+= ((sxx_x + sxz_z)*rip[indp]);
         vz[indv]+= ((szz_z + sxz_x)*rkp[indp]);
->>>>>>> 38bd1bb7
     }
 
 // Absorbing boundary
 #if ABS_TYPE==2
     {
-<<<<<<< HEAD
-#if freesurf==0
-        if (gidz-fdoh<nab){
-            vx(gidz,gidx)*=taper[gidz-fdoh];
-            vz(gidz,gidx)*=taper[gidz-fdoh];
-        }
-#endif
-        if (gidz>NZ-nab-fdoh-1){
-            vx(gidz,gidx)*=taper[NZ-fdoh-gidz-1];
-            vz(gidz,gidx)*=taper[NZ-fdoh-gidz-1];
-=======
 #if FREESURF==0
         if (gidz-FDOH<NAB){
             vx[indv]*=taper[gidz-FDOH];
@@ -328,7 +225,6 @@
         if (gidz>NZ-NAB-FDOH-1){
             vx[indv]*=taper[NZ-FDOH-gidz-1];
             vz[indv]*=taper[NZ-FDOH-gidz-1];
->>>>>>> 38bd1bb7
         }
         
 #if DEVID==0 & MYLOCALID==0
