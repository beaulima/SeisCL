--- conflicted
+++ resolved
@@ -48,11 +48,7 @@
     __GUARD GetPlatformID( &m->pref_device_type, &m->device_type, &sel_plat_id, &m->num_devices, m->n_no_use_GPUs, m->no_use_GPUs);
     if (m->num_devices>m->nmax_dev)
         m->num_devices=m->nmax_dev;
-<<<<<<< HEAD
     m->num_devices==3;
-=======
-
->>>>>>> 29ad9a13
     //For each GPU, allocate the memory structures
     GMALLOC((*vcl),sizeof(struct varcl)*m->num_devices)
     if (!state) memset ((void*)(*vcl), 0, sizeof(struct varcl)*m->num_devices);
