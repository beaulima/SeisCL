/*------------------------------------------------------------------------
 * Copyright (C) 2016 For the list of authors, see file AUTHORS.
 *
 * This file is part of SeisCL.
 *
 * SeisCL is free software: you can redistribute it and/or modify
 * it under the terms of the GNU General Public License as published by
 * the Free Software Foundation, version 3.0 of the License only.
 *
 * SeisCL is distributed in the hope that it will be useful,
 * but WITHOUT ANY WARRANTY; without even the implied warranty of
 * MERCHANTABILITY or FITNESS FOR A PARTICULAR PURPOSE.  See the
 * GNU General Public License for more details.
 *
 * You should have received a copy of the GNU General Public License
 * along with SeisCL. See file COPYING and/or
 * <http://www.gnu.org/licenses/gpl-3.0.html>.
 --------------------------------------------------------------------------*/

/*Update of the stresses in 2D SV*/

/*Define useful macros to be able to write a matrix formulation in 2D with OpenCl */

#define psi_vx_x(z,x) psi_vx_x[(x)*(NZ-2*FDOH)+(z)]
#define psi_vz_x(z,x) psi_vz_x[(x)*(NZ-2*FDOH)+(z)]

#define psi_vx_z(z,x) psi_vx_z[(x)*(2*NAB)+(z)]
#define psi_vz_z(z,x) psi_vz_z[(x)*(2*NAB)+(z)]

<<<<<<< HEAD
#define vx(z,x)  vx[(x)*NZ+(z)]
#define vz(z,x)  vz[(x)*NZ+(z)]
#define sxx(z,x) sxx[(x)*NZ+(z)]
#define szz(z,x) szz[(x)*NZ+(z)]
#define sxz(z,x) sxz[(x)*NZ+(z)]

#define rxx(z,x,l) rxx[(l)*NX*NZ+(x)*NZ+(z)]
#define rzz(z,x,l) rzz[(l)*NX*NZ+(x)*NZ+(z)]
#define rxz(z,x,l) rxz[(l)*NX*NZ+(x)*NZ+(z)]

#define psi_vxx(z,x) psi_vxx[(x)*(NZ-2*fdoh)+(z)]
#define psi_vzx(z,x) psi_vzx[(x)*(NZ-2*fdoh)+(z)]

#define psi_vxz(z,x) psi_vxz[(x)*(2*nab)+(z)]
#define psi_vzz(z,x) psi_vzz[(x)*(2*nab)+(z)]


#if local_off==0

#define lvar(z,x)  lvar[(x)*lsizez+(z)]

#endif


#define vxout(y,x) vxout[(y)*NT+(x)]
#define vzout(y,x) vzout[(y)*NT+(x)]
#define vx0(y,x) vx0[(y)*NT+(x)]
#define vz0(y,x) vz0[(y)*NT+(x)]
#define rx(y,x) rx[(y)*NT+(x)]
#define rz(y,x) rz[(y)*NT+(x)]

#define PI (3.141592653589793238462643383279502884197169)
#define srcpos_loc(y,x) srcpos_loc[(y)*nsrc+(x)]
#define signals(y,x) signals[(y)*NT+(x)]



__kernel void update_s(int offcomm, int nsrc,  int nt,
                       __global float *vx,         __global float *vz,
                       __global float *sxx,        __global float *szz,        __global float *sxz,
                       __global float *pi,         __global float *u,          __global float *uipkp,
                       __global float *rxx,        __global float *rzz,        __global float *rxz,
                       __global float *taus,       __global float *tausipkp,   __global float *taup,
                       __global float *eta,        __global float *srcpos_loc, __global float *signals,
                       __global float *taper,
                       __global float *K_x,        __global float *a_x,          __global float *b_x,
                       __global float *K_x_half,   __global float *a_x_half,     __global float *b_x_half,
                       __global float *K_z,        __global float *a_z,          __global float *b_z,
                       __global float *K_z_half,   __global float *a_z_half,     __global float *b_z_half,
                       __global float *psi_vxx,    __global float *psi_vxz,
                       __global float *psi_vzx,    __global float *psi_vzz,
                       __local  float *lvar)
=======
FUNDEF void update_s(int offcomm,
                       GLOBARG float *vx,         GLOBARG float *vz,
                       GLOBARG float *sxx,        GLOBARG float *szz,        GLOBARG float *sxz,
                       GLOBARG float *M,         GLOBARG float *mu,          GLOBARG float *muipkp,
                       GLOBARG float *rxx,        GLOBARG float *rzz,        GLOBARG float *rxz,
                       GLOBARG float *taus,       GLOBARG float *tausipkp,   GLOBARG float *taup,
                       GLOBARG float *eta,        GLOBARG float *taper,
                       GLOBARG float *K_x,        GLOBARG float *a_x,          GLOBARG float *b_x,
                       GLOBARG float *K_x_half,   GLOBARG float *a_x_half,     GLOBARG float *b_x_half,
                       GLOBARG float *K_z,        GLOBARG float *a_z,          GLOBARG float *b_z,
                       GLOBARG float *K_z_half,   GLOBARG float *a_z_half,     GLOBARG float *b_z_half,
                       GLOBARG float *psi_vx_x,    GLOBARG float *psi_vx_z,
                       GLOBARG float *psi_vz_x,    GLOBARG float *psi_vz_z,
                       LOCARG )
>>>>>>> 38bd1bb7
{
    
    LOCDEF
    
    float vxx, vzz, vzx, vxz;
    int i,k,l,ind;
    float sumrxz, sumrxx, sumrzz;
    float b,c,e,g,d,f,fipkp,dipkp;
#if LVE>0
    float leta[LVE];
#endif
    float lM, lmu, lmuipkp, ltaup, ltaus, ltausipkp;
    float lsxx, lszz, lsxz;
    
// If we use local memory
#if LOCAL_OFF==0
#ifdef __OPENCL_VERSION__
    int lsizez = get_local_size(0)+2*FDOH;
    int lsizex = get_local_size(1)+2*FDOH;
    int lidz = get_local_id(0)+FDOH;
    int lidx = get_local_id(1)+FDOH;
    int gidz = get_global_id(0)+FDOH;
    int gidx = get_global_id(1)+FDOH+offcomm;
#else
    int lsizez = blockDim.x+2*FDOH;
    int lsizex = blockDim.y+2*FDOH;
    int lidz = threadIdx.x+FDOH;
    int lidx = threadIdx.y+FDOH;
    int gidz = blockIdx.x*blockDim.x + threadIdx.x+FDOH;
    int gidx = blockIdx.y*blockDim.y + threadIdx.y+FDOH+offcomm;
#endif

    #define lvx lvar
    #define lvz lvar
    
// If local memory is turned off
#elif LOCAL_OFF==1
    
#ifdef __OPENCL_VERSION__
    int gid = get_global_id(0);
    int glsizez = (NZ-2*FDOH);
    int gidz = gid%glsizez+FDOH;
    int gidx = (gid/glsizez)+FDOH+offcomm;
#else
    int lsizez = blockDim.x+2*FDOH;
    int lsizex = blockDim.y+2*FDOH;
    int lidz = threadIdx.x+FDOH;
    int lidx = threadIdx.y+FDOH;
    int gidz = blockIdx.x*blockDim.x + threadIdx.x+FDOH;
    int gidx = blockIdx.y*blockDim.y + threadIdx.y+FDOH+offcomm;
#endif
    
    
    #define lvx vx
    #define lvz vz
    
#endif
    int indr;
    int indp = (gidx-FDOH)*(NZ-2*FDOH)+(gidz-FDOH);
    int indv = gidx*NZ+gidz;
    
// Calculation of the velocity spatial derivatives
    {
#if LOCAL_OFF==0
        load_local_in(vx);
        load_local_haloz(vx);
        load_local_halox(vx);
        BARRIER
#endif
        vxx = Dxm(lvx);
        vxz = Dzp(lvx);
       
        
#if LOCAL_OFF==0
        BARRIER
        load_local_in(vz);
        load_local_haloz(vz);
        load_local_halox(vz);
        BARRIER
#endif
        vzz = Dzm(lvz);
        vzx = Dxp(lvz);
    }
    
    
// To stop updating if we are outside the model (global id must be a multiple of local id in OpenCL, hence we stop if we have a global id outside the grid)
#if LOCAL_OFF==0
#if COMM12==0
    if (gidz>(NZ-FDOH-1) || (gidx-offcomm)>(NX-FDOH-1-LCOMM) ){
        return;
    }
#else
    if (gidz>(NZ-FDOH-1) ){
        return;
    }
#endif
#endif

    
// Correct spatial derivatives to implement CPML
    
#if ABS_TYPE==1
        {
        
        if (gidz>NZ-NAB-FDOH-1){
            
            i =gidx-FDOH;
            k =gidz - NZ+NAB+FDOH+NAB;
            ind=2*NAB-1-k;
            
            psi_vx_z(k,i) = b_z_half[ind] * psi_vx_z(k,i) + a_z_half[ind] * vxz;
            vxz = vxz / K_z_half[ind] + psi_vx_z(k,i);
            psi_vz_z(k,i) = b_z[ind+1] * psi_vz_z(k,i) + a_z[ind+1] * vzz;
            vzz = vzz / K_z[ind+1] + psi_vz_z(k,i);
            
        }
        
#if FREESURF==0
        else if (gidz-FDOH<NAB){
            
            i =gidx-FDOH;
            k =gidz-FDOH;
            
            
            psi_vx_z(k,i) = b_z_half[k] * psi_vx_z(k,i) + a_z_half[k] * vxz;
            vxz = vxz / K_z_half[k] + psi_vx_z(k,i);
            psi_vz_z(k,i) = b_z[k] * psi_vz_z(k,i) + a_z[k] * vzz;
            vzz = vzz / K_z[k] + psi_vz_z(k,i);
            
            
        }
#endif
        
#if DEVID==0 & MYLOCALID==0
        if (gidx-FDOH<NAB){
            
            i =gidx-FDOH;
            k =gidz-FDOH;
            
            psi_vx_x(k,i) = b_x[i] * psi_vx_x(k,i) + a_x[i] * vxx;
            vxx = vxx / K_x[i] + psi_vx_x(k,i);
            psi_vz_x(k,i) = b_x_half[i] * psi_vz_x(k,i) + a_x_half[i] * vzx;
            vzx = vzx / K_x_half[i] + psi_vz_x(k,i);
            
        }
#endif
        
#if DEVID==NUM_DEVICES-1 & MYLOCALID==NLOCALP-1
        if (gidx>NX-NAB-FDOH-1){
            
            i =gidx - NX+NAB+FDOH+NAB;
            k =gidz-FDOH;
            ind=2*NAB-1-i;
            
            
            psi_vx_x(k,i) = b_x[ind+1] * psi_vx_x(k,i) + a_x[ind+1] * vxx;
            vxx = vxx /K_x[ind+1] + psi_vx_x(k,i);
            psi_vz_x(k,i) = b_x_half[ind] * psi_vz_x(k,i) + a_x_half[ind] * vzx;
            vzx = vzx / K_x_half[ind]  +psi_vz_x(k,i);
            
            
        }
#endif
       }
#endif
    

// Read model parameters into local memory
    {
#if LVE==0
        fipkp=muipkp[indp];
        f=2.0*mu[indp];
        g=M[indp];
        
#else
        
        lM=M[indp];
        lmu=mu[indp];
        lmuipkp=muipkp[indp];
        ltaup=taup[indp];
        ltaus=taus[indp];
        ltausipkp=tausipkp[indp];
        
        for (l=0;l<LVE;l++){
            leta[l]=eta[l];
        }
        
        fipkp=lmuipkp*(1.0+ (float)LVE*ltausipkp);
        g=lM*(1.0+(float)LVE*ltaup);
        f=2.0*lmu*(1.0+(float)LVE*ltaus);
        dipkp=lmuipkp*ltausipkp/DT;
        d=2.0*lmu*ltaus/DT;
        e=lM*ltaup/DT;
        
#endif
    }
    
// Update the stresses
    {
<<<<<<< HEAD
#if Lve==0
        
        sxz(gidz, gidx)+=(fipkp*(vxz+vzx));
        sxx(gidz, gidx)+=(g*(vxx+vzz))-(f*vzz) ;
        szz(gidz, gidx)+=(g*(vxx+vzz))-(f*vxx) ;
        
        
=======
#if LVE==0

        sxz[indv]+=(fipkp*(vxz+vzx));
        sxx[indv]+=(g*(vxx+vzz))-(f*vzz);
        szz[indv]+=(g*(vxx+vzz))-(f*vxx);

>>>>>>> 38bd1bb7
#else
        
        
        /* computing sums of the old memory variables */
        sumrxz=sumrxx=sumrzz=0;
        for (l=0;l<LVE;l++){
            indr = l*NX*NZ + gidx*NZ+gidz;
            sumrxz+=rxz[indr];
            sumrxx+=rxx[indr];
            sumrzz+=rzz[indr];
        }
        
        
        /* updating components of the stress tensor, partially */
        lsxz=(fipkp*(vxz+vzx))+(DT2*sumrxz);
        lsxx=((g*(vxx+vzz))-(f*vzz))+(DT2*sumrxx);
        lszz=((g*(vxx+vzz))-(f*vxx))+(DT2*sumrzz);
        
        
        /* now updating the memory-variables and sum them up*/
        sumrxz=sumrxx=sumrzz=0;
        for (l=0;l<LVE;l++){
            b=1.0/(1.0+(leta[l]*0.5));
            c=1.0-(leta[l]*0.5);
            indr = l*NX*NZ + gidx*NZ+gidz;
            rxz[indr]=b*(rxz[indr]*c-leta[l]*(dipkp*(vxz+vzx)));
            rxx[indr]=b*(rxx[indr]*c-leta[l]*((e*(vxx+vzz))-(d*vzz)));
            rzz[indr]=b*(rzz[indr]*c-leta[l]*((e*(vxx+vzz))-(d*vxx)));
            
            sumrxz+=rxz[indr];
            sumrxx+=rxx[indr];
            sumrzz+=rzz[indr];
        }
<<<<<<< HEAD
        
        
        /* and now the components of the stress tensor are
         completely updated */
        sxz(gidz, gidx)+= lsxz + (dt2*sumrxz);
        sxx(gidz, gidx)+= lsxx + (dt2*sumrxx);
        szz(gidz, gidx)+= lszz + (dt2*sumrzz);
=======

        
        /* and now the components of the stress tensor are
         completely updated */
        sxz[indv]+= lsxz + (DT2*sumrxz);
        sxx[indv]+= lsxx + (DT2*sumrxx) ;
        szz[indv]+= lszz + (DT2*sumrzz) ;
>>>>>>> 38bd1bb7
        
#endif
    }

// Absorbing boundary
#if ABS_TYPE==2
    {
<<<<<<< HEAD
#if freesurf==0
        if (gidz-fdoh<nab){
            sxx(gidz,gidx)*=taper[gidz-fdoh];
            szz(gidz,gidx)*=taper[gidz-fdoh];
            sxz(gidz,gidx)*=taper[gidz-fdoh];
=======
#if FREESURF==0
        if (gidz-FDOH<NAB){
            sxx[indv]*=taper[gidz-FDOH];
            szz[indv]*=taper[gidz-FDOH];
            sxz[indv]*=taper[gidz-FDOH];
>>>>>>> 38bd1bb7
        }
#endif
        
        if (gidz>NZ-NAB-FDOH-1){
            sxx[indv]*=taper[NZ-FDOH-gidz-1];
            szz[indv]*=taper[NZ-FDOH-gidz-1];
            sxz[indv]*=taper[NZ-FDOH-gidz-1];
        }
        
#if DEVID==0 & MYLOCALID==0
        if (gidx-FDOH<NAB){
            sxx[indv]*=taper[gidx-FDOH];
            szz[indv]*=taper[gidx-FDOH];
            sxz[indv]*=taper[gidx-FDOH];
        }
#endif
        
#if DEVID==NUM_DEVICES-1 & MYLOCALID==NLOCALP-1
        if (gidx>NX-NAB-FDOH-1){
            sxx[indv]*=taper[NX-FDOH-gidx-1];
            szz[indv]*=taper[NX-FDOH-gidx-1];
            sxz[indv]*=taper[NX-FDOH-gidx-1];
        }
#endif
    }
#endif
    
}
<|MERGE_RESOLUTION|>--- conflicted
+++ resolved
@@ -27,60 +27,6 @@
 #define psi_vx_z(z,x) psi_vx_z[(x)*(2*NAB)+(z)]
 #define psi_vz_z(z,x) psi_vz_z[(x)*(2*NAB)+(z)]
 
-<<<<<<< HEAD
-#define vx(z,x)  vx[(x)*NZ+(z)]
-#define vz(z,x)  vz[(x)*NZ+(z)]
-#define sxx(z,x) sxx[(x)*NZ+(z)]
-#define szz(z,x) szz[(x)*NZ+(z)]
-#define sxz(z,x) sxz[(x)*NZ+(z)]
-
-#define rxx(z,x,l) rxx[(l)*NX*NZ+(x)*NZ+(z)]
-#define rzz(z,x,l) rzz[(l)*NX*NZ+(x)*NZ+(z)]
-#define rxz(z,x,l) rxz[(l)*NX*NZ+(x)*NZ+(z)]
-
-#define psi_vxx(z,x) psi_vxx[(x)*(NZ-2*fdoh)+(z)]
-#define psi_vzx(z,x) psi_vzx[(x)*(NZ-2*fdoh)+(z)]
-
-#define psi_vxz(z,x) psi_vxz[(x)*(2*nab)+(z)]
-#define psi_vzz(z,x) psi_vzz[(x)*(2*nab)+(z)]
-
-
-#if local_off==0
-
-#define lvar(z,x)  lvar[(x)*lsizez+(z)]
-
-#endif
-
-
-#define vxout(y,x) vxout[(y)*NT+(x)]
-#define vzout(y,x) vzout[(y)*NT+(x)]
-#define vx0(y,x) vx0[(y)*NT+(x)]
-#define vz0(y,x) vz0[(y)*NT+(x)]
-#define rx(y,x) rx[(y)*NT+(x)]
-#define rz(y,x) rz[(y)*NT+(x)]
-
-#define PI (3.141592653589793238462643383279502884197169)
-#define srcpos_loc(y,x) srcpos_loc[(y)*nsrc+(x)]
-#define signals(y,x) signals[(y)*NT+(x)]
-
-
-
-__kernel void update_s(int offcomm, int nsrc,  int nt,
-                       __global float *vx,         __global float *vz,
-                       __global float *sxx,        __global float *szz,        __global float *sxz,
-                       __global float *pi,         __global float *u,          __global float *uipkp,
-                       __global float *rxx,        __global float *rzz,        __global float *rxz,
-                       __global float *taus,       __global float *tausipkp,   __global float *taup,
-                       __global float *eta,        __global float *srcpos_loc, __global float *signals,
-                       __global float *taper,
-                       __global float *K_x,        __global float *a_x,          __global float *b_x,
-                       __global float *K_x_half,   __global float *a_x_half,     __global float *b_x_half,
-                       __global float *K_z,        __global float *a_z,          __global float *b_z,
-                       __global float *K_z_half,   __global float *a_z_half,     __global float *b_z_half,
-                       __global float *psi_vxx,    __global float *psi_vxz,
-                       __global float *psi_vzx,    __global float *psi_vzz,
-                       __local  float *lvar)
-=======
 FUNDEF void update_s(int offcomm,
                        GLOBARG float *vx,         GLOBARG float *vz,
                        GLOBARG float *sxx,        GLOBARG float *szz,        GLOBARG float *sxz,
@@ -95,7 +41,6 @@
                        GLOBARG float *psi_vx_x,    GLOBARG float *psi_vx_z,
                        GLOBARG float *psi_vz_x,    GLOBARG float *psi_vz_z,
                        LOCARG )
->>>>>>> 38bd1bb7
 {
     
     LOCDEF
@@ -295,22 +240,12 @@
     
 // Update the stresses
     {
-<<<<<<< HEAD
-#if Lve==0
-        
-        sxz(gidz, gidx)+=(fipkp*(vxz+vzx));
-        sxx(gidz, gidx)+=(g*(vxx+vzz))-(f*vzz) ;
-        szz(gidz, gidx)+=(g*(vxx+vzz))-(f*vxx) ;
-        
-        
-=======
 #if LVE==0
 
         sxz[indv]+=(fipkp*(vxz+vzx));
         sxx[indv]+=(g*(vxx+vzz))-(f*vzz);
         szz[indv]+=(g*(vxx+vzz))-(f*vxx);
 
->>>>>>> 38bd1bb7
 #else
         
         
@@ -344,43 +279,24 @@
             sumrxx+=rxx[indr];
             sumrzz+=rzz[indr];
         }
-<<<<<<< HEAD
-        
-        
-        /* and now the components of the stress tensor are
-         completely updated */
-        sxz(gidz, gidx)+= lsxz + (dt2*sumrxz);
-        sxx(gidz, gidx)+= lsxx + (dt2*sumrxx);
-        szz(gidz, gidx)+= lszz + (dt2*sumrzz);
-=======
-
         
         /* and now the components of the stress tensor are
          completely updated */
         sxz[indv]+= lsxz + (DT2*sumrxz);
         sxx[indv]+= lsxx + (DT2*sumrxx) ;
         szz[indv]+= lszz + (DT2*sumrzz) ;
->>>>>>> 38bd1bb7
-        
+
 #endif
     }
 
 // Absorbing boundary
 #if ABS_TYPE==2
     {
-<<<<<<< HEAD
-#if freesurf==0
-        if (gidz-fdoh<nab){
-            sxx(gidz,gidx)*=taper[gidz-fdoh];
-            szz(gidz,gidx)*=taper[gidz-fdoh];
-            sxz(gidz,gidx)*=taper[gidz-fdoh];
-=======
 #if FREESURF==0
         if (gidz-FDOH<NAB){
             sxx[indv]*=taper[gidz-FDOH];
             szz[indv]*=taper[gidz-FDOH];
             sxz[indv]*=taper[gidz-FDOH];
->>>>>>> 38bd1bb7
         }
 #endif
         
