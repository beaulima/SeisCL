--- conflicted
+++ resolved
@@ -19,22 +19,6 @@
 
 #include "F.h"
 
-<<<<<<< HEAD
-int alloc_seismo(float *** var, int ns, int allng, int NT, int * nrec ){
-    int state=0;
-    int i;
-    
-    GMALLOC(*var,sizeof(float*)*ns)
-    if (!state) memset((void*)*var, 0, sizeof(float*)*ns);
-    GMALLOC((*var)[0],sizeof(float)*allng*NT)
-    if (!state) memset((void*)(*var)[0], 0, sizeof(float)*allng*NT);
-    if (!state){
-        for ( i=1; i<ns; i++){
-            (*var)[i]=(*var)[i-1]+nrec[i-1]*NT;
-        }
-    }
-=======
->>>>>>> 38bd1bb7
 
 int Init_MPI(model * m) {
 
@@ -204,21 +188,6 @@
             }
         }
     }
-<<<<<<< HEAD
-//    if ( (m->rmsout==1 || m->resout) && m->bcastp){
-//        
-//        // Allocate memory for the resiudals seismograms
-//        alloc_seismo(&m->rp, m->ns, m->allng, m->NT, m->nrec);
-//        if (m->MYID!=0){
-//            alloc_seismo(&m->p0, m->ns, m->allng, m->NT, m->nrec);
-//        }
-//        if (!state){
-//            MPI_Bcast( m->p0[0], m->allng*m->NT, MPI_FLOAT, 0, MPI_COMM_WORLD );
-//        }
-//    }
-    
-=======
-
 
     //Assign a group within wich domain decomposition is performed.
     //Different groups are assigned different sources
@@ -228,7 +197,6 @@
             m->NGROUP=1;
             m->MPI_NPROC_SHOT=m->GNP;
         }
->>>>>>> 38bd1bb7
 
         m->MYGROUPID=m->GID/m->MPI_NPROC_SHOT;
 
