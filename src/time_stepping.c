/*------------------------------------------------------------------------
 * Copyright (C) 2016 For the list of authors, see file AUTHORS.
 *
 * This file is part of SeisCL.
 *
 * SeisCL is free software: you can redistribute it and/or modify
 * it under the terms of the GNU General Public License as published by
 * the Free Software Foundation, version 3.0 of the License only.
 *
 * SeisCL is distributed in the hope that it will be useful,
 * but WITHOUT ANY WARRANTY; without even the implied warranty of
 * MERCHANTABILITY or FITNESS FOR A PARTICULAR PURPOSE.  See the
 * GNU General Public License for more details.
 *
 * You should have received a copy of the GNU General Public License
 * along with SeisCL. See file COPYING and/or
 * <http://www.gnu.org/licenses/gpl-3.0.html>.
 --------------------------------------------------------------------------*/

/*Main part of the program. Perform FD time stepping */

#include "F.h"


int reduce_seis(model * m, device ** dev, int s){
    // Transfer the variables to output to host and reduce in global buffer
    int state=0;
    int posx, i, j, k, d;
    
    // Transfer the seismogram from GPUs to host
    for (d=0;d<m->NUM_DEVICES;d++){
        for (i=0;i<m->nvars;i++){
            if ( (*dev)[d].vars[i].to_output){
                (*dev)[d].vars[i].cl_varout.size=sizeof(float)
                * m->NT * m->src_recs.nrec[s];
                __GUARD clbuf_read( &(*dev)[d].queue,
                                   &(*dev)[d].vars[i].cl_varout);
            }
            
        }
        for (i=0;i<m->ntvars;i++){
            if ( (*dev)[d].trans_vars[i].to_output){
                (*dev)[d].trans_vars[i].cl_varout.size=sizeof(float)
                * m->NT * m->src_recs.nrec[s];
                __GUARD clbuf_read( &(*dev)[d].queue,
                                   &(*dev)[d].trans_vars[i].cl_varout);
            }
            
        }
    }
    
    // Put them in the global buffer that collect all sources and receivers data
    // from all devices. For all MPI processes, it is reduced at the end of
    // program
    for (d=0;d<m->NUM_DEVICES;d++){
        __GUARD WAITQUEUE((*dev)[d].queue);
        for (k=0;k<(*dev)[d].nvars;k++){
            if ((*dev)[d].vars[k].to_output){
                for ( i=0;i<(*dev)[d].src_recs.nrec[s];i++){
                    posx=(int)floor((*dev)[d].src_recs.rec_pos[s][8*i]/m->dh);
                    if (posx>=(*dev)[d].NX0
                        && posx<((*dev)[d].NX0+(*dev)[d].N[(*dev)[d].NDIM-1])){
                        
                        for (j=0;j<m->NT;j++){
                            (*dev)[d].vars[k].gl_varout[s][i*m->NT+j]+=
                            (*dev)[d].vars[k].cl_varout.host[i*m->NT+j];
                        }
                    }
                }
            }
        }
        for (k=0;k<(*dev)[d].ntvars;k++){
            if ((*dev)[d].trans_vars[k].to_output){
                for ( i=0;i<(*dev)[d].src_recs.nrec[s];i++){
                    posx=(int)floor((*dev)[d].src_recs.rec_pos[s][8*i]/m->dh);
                    if (posx>=(*dev)[d].NX0
                        && posx<((*dev)[d].NX0+(*dev)[d].N[(*dev)[d].NDIM-1])){
                        
                        for (j=0;j<m->NT;j++){
                            (*dev)[d].trans_vars[k].gl_varout[s][i*m->NT+j]+=
                            (*dev)[d].trans_vars[k].cl_varout.host[i*m->NT+j];
                        }
                    }
                }
            }
        }
    }
    
    return state;
    
}

int movout(model * m, device ** dev, int t, int s){
    // Collect the buffers for movie creation
    int state=0;
    int d, i, j, elm, elfd;
    int k,l;
    int Nel=1;
    int Nelg;
    int Nm[MAX_DIMS];
    int Nfd[MAX_DIMS];

    // Tranfer all variables to ouput to host for this time step
    for (d=0;d<m->NUM_DEVICES;d++){
        for (i=0;i<m->nvars;i++){
            if ((*dev)[d].vars[i].to_output){
                __GUARD clbuf_read(&(*dev)[d].queue,&(*dev)[d].vars[i].cl_var);
            }
        }
        
    }
<<<<<<< HEAD

=======
    
    
    Nelg=0;
    for (d=0;d<m->NUM_DEVICES;d++){
        Nel=1;
        for (j=0;j<m->NDIM;j++){
            Nel*=(*dev)[d].N[j];
        }
        Nelg+=Nel;
    }
>>>>>>> d24c6213
    // Aggregate in a global buffers all variables from all devices.
    // Local and global variables don't have the same size, the first being
    // padded by FDORDER/2 on all sides, so we need to transform coordinates
    for (d=0;d<m->NUM_DEVICES;d++){
        WAITQUEUE((*dev)[d].queue);
        //Number of elements mapped from local to global buffer
        Nel=1;
        for (j=0;j<m->NDIM;j++){
            Nel*=(*dev)[d].N[j];
        }
        for (i=0;i<m->nvars;i++){
            if ((*dev)[d].vars[i].to_output){
                for (j=0;j<Nel;j++){
                    //Linear indice in global buffer of this element
                    elm=s*m->NT/m->MOVOUT*Nelg
                       +((t+1)/m->MOVOUT-1)*Nelg
                        +j ;
                    // Indices for each dimensions for global Nm and local Nfd
                    for (k=0;k<m->NDIM;k++){
                        Nm[k]=j;
                        for (l=0;l<k;l++){
                            Nm[k]=Nm[k]/(*dev)[d].N[l];
                        }
                        Nm[k]=Nm[k]%(*dev)[d].N[k];
                        Nfd[k]=Nm[k]+m->FDOH;
                        for (l=0;l<k;l++){
                            Nfd[k]*=(*dev)[d].N[l]+m->FDORDER;
                        }
                    }
                    // Linear indice for local buffer
                    elfd=0;
                    for (k=0;k<m->NDIM;k++){
                        elfd+=Nfd[k];
                    }
                    (*dev)[d].vars[i].gl_mov[elm]=(*dev)[d].vars[i].cl_var.host[elfd];
                }
            }
        }
    }
    
    return state;
}

int save_bnd(model * m, device ** dev, int t){
    
    int state=0;
    int d,i;
    int lv=-1;
    int l0=-1;
    int offset;
    
    for (d=0;d<m->NUM_DEVICES;d++){
        (*dev)[d].grads.savebnd.outevent=1;
        
        __GUARD prog_launch(&(*dev)[d].queue, &(*dev)[d].grads.savebnd);
        
        lv=-1;
        l0=-1;
        for (i=0;i<m->nvars;i++){
            if ((*dev)[d].vars[i].to_comm){
                if (l0<0){
                    l0=i;
                }
                lv=i;
            }
        }
        (*dev)[d].vars[lv].cl_varbnd.outevent_r=1;
        (*dev)[d].vars[l0].cl_varbnd.nwait_r=1;
        (*dev)[d].vars[l0].cl_varbnd.waits_r=&(*dev)[d].grads.savebnd.event;
        if (m->FP16>1){
            offset =(*dev)[d].NBND*t/2;
        }
        else{
            offset =(*dev)[d].NBND*t;
        }
        for (i=0;i<m->nvars;i++){
            if ((*dev)[d].vars[i].to_comm){
                __GUARD clbuf_readto(&(*dev)[d].queuecomm,
                                     &(*dev)[d].vars[i].cl_varbnd,
                                     &(*dev)[d].vars[i].cl_varbnd.host[offset]);
            }
        }
        (*dev)[d].grads.savebnd.nwait=1;
        (*dev)[d].grads.savebnd.waits=&(*dev)[d].vars[lv].cl_varbnd.event_r;
    }

    
    return state;
}

int inject_bnd(model * m, device ** dev, int t){
//TODO overlapped comm and a kernel to inject the wavefield
    int state=0;
    int d,i;
    int offset;
    int lv=-1;
    int l0=-1;
    
    for (d=0;d<m->NUM_DEVICES;d++){

       
        
        if (m->FP16>1){
            offset =(*dev)[d].NBND*(t-1)/2;
        }
        else{
            offset =(*dev)[d].NBND*(t-1);
        }

        for (i=0;i<m->nvars;i++){
            if ((*dev)[d].vars[i].to_comm){
                __GUARD clbuf_sendfrom(&(*dev)[d].queuecomm,
                                       &(*dev)[d].vars[i].cl_varbnd,
                                       &(*dev)[d].vars[i].cl_varbnd.host[offset]);
            }
        }
        
        lv=-1;
        l0=-1;
        for (i=0;i<m->nvars;i++){
            if ((*dev)[d].vars[i].to_comm){
                if (l0<0){
                    l0=i;
                }
                lv=i;
            }
        }
        (*dev)[d].ups_adj[0].center.outevent = 1;
        (*dev)[d].vars[lv].cl_varbnd.outevent_s=1;
        (*dev)[d].vars[l0].cl_varbnd.nwait_s=1;
        (*dev)[d].vars[l0].cl_varbnd.waits_s=&(*dev)[d].ups_adj[0].center.event;
        
        
    }
    
    
    return state;
}

int update_grid(model * m, device ** dev){
    /*Update operations of one iteration */
    int state=0;
    int d, i;
    
    
    for (i=0;i<m->nupdates;i++){
        
        // Updating the variables
        for (d=0;d<m->NUM_DEVICES;d++){
            // Launch the kernel on the outside grid needing communication only
            // if a neighbouring device or processing elelement exist
            if (d>0 || m->MYLOCALID>0){
                __GUARD prog_launch( &(*dev)[d].queue,
                                       &(*dev)[d].ups_f[i].com1);
                __GUARD prog_launch( &(*dev)[d].queue,
                                       &(*dev)[d].ups_f[i].fcom1_out);
            }
            if (d<m->NUM_DEVICES-1 || m->MYLOCALID<m->NLOCALP-1){
                __GUARD prog_launch( &(*dev)[d].queue,
                                      &(*dev)[d].ups_f[i].com2);
                __GUARD prog_launch( &(*dev)[d].queue,
                                      &(*dev)[d].ups_f[i].fcom2_out);
            }

            //Launch kernel on the interior elements
            __GUARD prog_launch( &(*dev)[d].queue,
                                  &(*dev)[d].ups_f[i].center);

        }
        
        // Communication between devices and MPI processes
        if (m->NUM_DEVICES>1 || m->NLOCALP>1)
            __GUARD comm(m, dev, 0, i);

        // Transfer memory in communication buffers to variables' buffers
        for (d=0;d<m->NUM_DEVICES;d++){

            if (d>0 || m->MYLOCALID>0){
                __GUARD prog_launch(   &(*dev)[d].queue,
                                       &(*dev)[d].ups_f[i].fcom1_in);
            }
            if (d<m->NUM_DEVICES-1 || m->MYLOCALID<m->NLOCALP-1){
                __GUARD prog_launch(   &(*dev)[d].queue,
                                       &(*dev)[d].ups_f[i].fcom2_in);
            }
        }
        
    }


    return state;
}

int update_grid_adj(model * m, device ** dev){
    /*Update operations for one iteration */
    int state=0;
    int d, i;
    
    // Perform the updates in backward order for adjoint simulation
    for (i=m->nupdates-1;i>=0;i--){
        // Updating the variables
        for (d=0;d<m->NUM_DEVICES;d++){
            // Launch the kernel on the outside grid needing communication only
            // if a neighbouring device or processing elelement exist
            if (d>0 || m->MYLOCALID>0){
                __GUARD prog_launch( &(*dev)[d].queue,
                                    &(*dev)[d].ups_adj[i].com1);
                __GUARD prog_launch( &(*dev)[d].queue,
                                    &(*dev)[d].ups_f[i].fcom1_out);
                if (m->BACK_PROP_TYPE==1){
                    __GUARD prog_launch( &(*dev)[d].queue,
                                        &(*dev)[d].ups_adj[i].fcom1_out);
                }
            }
            if (d<m->NUM_DEVICES-1 || m->MYLOCALID<m->NLOCALP-1){
                __GUARD prog_launch( &(*dev)[d].queue,
                                    &(*dev)[d].ups_adj[i].com2);
                __GUARD prog_launch( &(*dev)[d].queue,
                                    &(*dev)[d].ups_f[i].fcom2_out);
                if (m->BACK_PROP_TYPE==1){
                    __GUARD prog_launch( &(*dev)[d].queue,
                                        &(*dev)[d].ups_adj[i].fcom2_out);
                }
            }
            
            //Launch kernel on the interior elements
            __GUARD prog_launch( &(*dev)[d].queue,
                                &(*dev)[d].ups_adj[i].center);
            
        }
        
        // Communication between devices and MPI processes
        if (m->NUM_DEVICES>1 || m->NLOCALP>1)
            __GUARD comm(m, dev, 1, i);
        
        
        // Transfer memory in communication buffers to variables' buffers
        for (d=0;d<m->NUM_DEVICES;d++){
            
            if (d>0 || m->MYLOCALID>0){
                __GUARD prog_launch(   &(*dev)[d].queue,
                                    &(*dev)[d].ups_f[i].fcom1_in);
                if (m->BACK_PROP_TYPE==1){
                    __GUARD prog_launch(   &(*dev)[d].queue,
                                        &(*dev)[d].ups_adj[i].fcom1_in);
                }
            }
            if (d<m->NUM_DEVICES-1 || m->MYLOCALID<m->NLOCALP-1){
                __GUARD prog_launch(   &(*dev)[d].queue,
                                    &(*dev)[d].ups_f[i].fcom2_in);
                if (m->BACK_PROP_TYPE==1){
                    __GUARD prog_launch(   &(*dev)[d].queue,
                                        &(*dev)[d].ups_adj[i].fcom2_in);
                }
            }
        }

        
    }

    return state;
}

int initialize_forward(model * m, device ** dev, int s, int * pdir){
    /*Initialize the buffers to 0 before the first time step of each shot*/
    int state=0;
    int d, i, ind;
    
    // Initialization of the seismic variables
    for (d=0;d<m->NUM_DEVICES;d++){
        
        // Source and receivers position are transfered at the beginning of each
        // simulation
        (*dev)[d].src_recs.cl_src.size=sizeof(float)
                                           * m->NT * (*dev)[d].src_recs.nsrc[s];
        (*dev)[d].src_recs.cl_src.host=(*dev)[d].src_recs.src[s];
        (*dev)[d].src_recs.cl_src_pos.size= sizeof(float)
                                               * 5 * (*dev)[d].src_recs.nsrc[s];
        (*dev)[d].src_recs.cl_src_pos.host=(*dev)[d].src_recs.src_pos[s];
        (*dev)[d].src_recs.cl_rec_pos.size= sizeof(float)
                                               * 8 * (*dev)[d].src_recs.nrec[s];
        (*dev)[d].src_recs.cl_rec_pos.host=(*dev)[d].src_recs.rec_pos[s];
        
        __GUARD clbuf_send(&(*dev)[d].queue, &(*dev)[d].src_recs.cl_src);
        __GUARD clbuf_send(&(*dev)[d].queue, &(*dev)[d].src_recs.cl_src_pos);
        __GUARD clbuf_send(&(*dev)[d].queue, &(*dev)[d].src_recs.cl_rec_pos);
        
        // Assign work sizes to kernels
        (*dev)[d].src_recs.sources.gsize[0]=(*dev)[d].src_recs.nsrc[s];
        (*dev)[d].src_recs.varsout.gsize[0]=(*dev)[d].src_recs.nrec[s];
        (*dev)[d].src_recs.varsoutinit.gsize[0]=(*dev)[d].src_recs.nrec[s]*m->NT;
        (*dev)[d].src_recs.residuals.gsize[0]=(*dev)[d].src_recs.nrec[s];
        (*dev)[d].src_recs.init_gradsrc.gsize[0]=(*dev)[d].src_recs.nsrc[s]
                                                                        * m->NT;
        //Assign some arg to kernels
        for (i=0;i<(*dev)[d].nprogs;i++){
            if ((*dev)[d].progs[i]->pdir>0){
                ind =(*dev)[d].progs[i]->pdir-1;
                __GUARD prog_arg((*dev)[d].progs[i], ind, pdir, sizeof(int));
            }
            if ((*dev)[d].progs[i]->nsinput>0){
                ind =(*dev)[d].progs[i]->nsinput-1;
                __GUARD prog_arg((*dev)[d].progs[i], ind, &m->src_recs.nsrc[s], sizeof(int));
            }
            if ((*dev)[d].progs[i]->nrinput>0){
                ind=(*dev)[d].progs[i]->nrinput-1;
                __GUARD prog_arg((*dev)[d].progs[i], ind, &m->src_recs.nrec[s], sizeof(int));
            }
            if ((*dev)[d].progs[i]->scinput>0){
                ind=(*dev)[d].progs[i]->scinput-1;
                __GUARD prog_arg((*dev)[d].progs[i], ind, &m->src_recs.src_scales[s], sizeof(int));
            }
        }
        
        // Implement initial conditions
        __GUARD prog_launch( &(*dev)[d].queue, &(*dev)[d].bnd_cnds.init_f);
        if (m->VARSOUT>0 || m->GRADOUT || m->RMSOUT || m->RESOUT){
            __GUARD prog_launch(&(*dev)[d].queue,
                                &(*dev)[d].src_recs.varsoutinit);
        }

        if (m->GRADOUT==1 && m->BACK_PROP_TYPE==2){
            __GUARD prog_launch( &(*dev)[d].queue,
                                 &(*dev)[d].grads.initsavefreqs);
        }
        

        
    }
    
    return state;
}

int initialize_adj(model * m, device ** dev, int s, int * pdir){
    /*Initialize the buffers to 0 before the first time step of each shot*/
    int state=0;
    int d, i, ind;
    
    // Initialize the backpropagation and gradient.
    // and transfer the residual to GPUs
    for (d=0;d<m->NUM_DEVICES;d++){
        
        // Transfer the residuals to the gpus
        for (i=0;i<m->nvars;i++){
            if ( (*dev)[d].vars[i].to_output){
                __GUARD clbuf_sendfrom(&(*dev)[d].queue,
                                       &(*dev)[d].vars[i].cl_varout,
                                       (*dev)[d].vars[i].gl_var_res[s]);
            }
        }
        for (i=0;i<m->ntvars;i++){
            if ( (*dev)[d].trans_vars[i].to_output){
                __GUARD clbuf_sendfrom(&(*dev)[d].queue,
                                       &(*dev)[d].trans_vars[i].cl_varout,
                                       (*dev)[d].trans_vars[i].gl_var_res[s]);
            }
        }
        // Initialize the backpropagation of the forward variables
        if (m->BACK_PROP_TYPE==1){
            __GUARD prog_launch( &(*dev)[d].queue,
                                &(*dev)[d].bnd_cnds.init_adj);
        }
        // Initialized the source gradient
        if (m->GRADSRCOUT==1){
            __GUARD prog_launch( &(*dev)[d].queue,
                                &(*dev)[d].src_recs.init_gradsrc);
        }
        // Transfer to host the forward variable frequencies obtained
        // obtained by DFT. The same buffers on the devices are reused
        // for the adjoint variables.
        if (m->BACK_PROP_TYPE==2){
            for (i=0;i<(*dev)[d].nvars;i++){
                if ((*dev)[d].vars[i].for_grad){
                    __GUARD clbuf_read(&(*dev)[d].queue,
                                       &(*dev)[d].vars[i].cl_fvar);
                }
            }
            // Inialize to 0 the frequency buffers, and the adjoint
            // variable buffers (forward buffers are reused).
            __GUARD prog_launch( &(*dev)[d].queue,
                                &(*dev)[d].grads.initsavefreqs);
            __GUARD prog_launch( &(*dev)[d].queue,
                                &(*dev)[d].bnd_cnds.init_f);
        }
        
        //Assign the propagation direction to kernels
        for (d=0;d<m->NUM_DEVICES;d++){
            for (i=0;i<(*dev)[d].nprogs;i++){
                if ((*dev)[d].progs[i]->pdir>0){
                    ind=(*dev)[d].progs[i]->pdir-1;
                    __GUARD prog_arg((*dev)[d].progs[i], ind, pdir, sizeof(int));
                }
                if ((*dev)[d].progs[i]->rcinput>0){
                    ind=(*dev)[d].progs[i]->rcinput-1;
                    __GUARD prog_arg((*dev)[d].progs[i], ind, &m->src_recs.res_scales[s], sizeof(int));
                }
            }
        }
        
    }
    
    return state;
}

int time_stepping(model * m, device ** dev) {
    // Performs forward and adjoint modeling for each source point assigned to
    // this group of nodes and devices.

    int state=0;
    
    int t,s,i,d, thist;
    int ind;
    int pdir = 1;
   

    // Calculate what shots belong to the group this processing element
    m->src_recs.smin=0;
    m->src_recs.smax=0;
    
    for (i=0;i<m->MYGROUPID;i++){
        if (i<m->src_recs.ns%m->NGROUP){
            m->src_recs.smin+=(m->src_recs.ns/m->NGROUP+1);
        }
        else{
            m->src_recs.smin+=(m->src_recs.ns/m->NGROUP);
        }
        
    }
    if (m->MYGROUPID<m->src_recs.ns%m->NGROUP){
        m->src_recs.smax=m->src_recs.smin+(m->src_recs.ns/m->NGROUP+1);
    }
    else{
        m->src_recs.smax=m->src_recs.smin+(m->src_recs.ns/m->NGROUP);
    }
    
    // Initialize the gradient buffers before time stepping
    if (m->GRADOUT==1 && m->BACK_PROP_TYPE==1){
        for (d=0;d<m->NUM_DEVICES;d++){
            __GUARD prog_launch( &(*dev)[d].queue, &(*dev)[d].grads.init);
        }
    }
    
    // Main loop over shots of this group
    for (s= m->src_recs.smin;s< m->src_recs.smax;s++){

        // Initialization of the seismic variables
        pdir=1;
        __GUARD initialize_forward(m, dev, s, &pdir);
        
        // Loop for forward time stepping
        for (t=0;t<m->tmax; t++){
            
            //Assign the time step value to kernels
            for (d=0;d<m->NUM_DEVICES;d++){
                for (i=0;i<(*dev)[d].nprogs;i++){
                    if ((*dev)[d].progs[i]->tinput>0){
                        ind = (*dev)[d].progs[i]->tinput-1;
                        __GUARD prog_arg((*dev)[d].progs[i], ind, &t, sizeof(int));
                    }
                }
            }
            
            //Save the selected frequency if the gradient is obtained by DFT
            if (m->GRADOUT==1
                && m->BACK_PROP_TYPE==2
                && t>=m->tmin
                && (t-m->tmin)%m->DTNYQ==0){
                
                for (d=0;d<m->NUM_DEVICES;d++){
                    thist=(t-m->tmin)/m->DTNYQ;
                    ind = (*dev)[d].progs[i]->tinput-1;
                    __GUARD prog_arg(&(*dev)[d].grads.savefreqs, ind, &thist, sizeof(int));
                    __GUARD prog_launch( &(*dev)[d].queue,
                                         &(*dev)[d].grads.savefreqs);
                }
                
            }
            
            // Inject the sources
            for (d=0;d<m->NUM_DEVICES;d++){
                __GUARD prog_launch( &(*dev)[d].queue,
                                    &(*dev)[d].src_recs.sources);
            }
            
            // Apply all updates
            __GUARD update_grid(m, dev);
            
            // Save the boundaries
            if (m->GRADOUT==1 && m->BACK_PROP_TYPE==1)
                __GUARD save_bnd( m, dev, t);
            
            // Computing the free surface
            if (m->FREESURF==1){
                for (d=0;d<m->NUM_DEVICES;d++){
                    __GUARD prog_launch( &(*dev)[d].queue,
                                        &(*dev)[d].bnd_cnds.surf);
                }
            }

            // Outputting seismograms
            if (m->VARSOUT>0 || m->GRADOUT || m->RMSOUT || m->RESOUT){
                for (d=0;d<m->NUM_DEVICES;d++){
                    __GUARD prog_launch( &(*dev)[d].queue,
                                        &(*dev)[d].src_recs.varsout);
                }
            }

            // Outputting the movie
            if (m->MOVOUT>0 && !(m->BACK_PROP_TYPE==1 && m->GRADOUT==1)
                && (t+1)%m->MOVOUT==0 && state==0){
                movout( m, dev, t, s);
            }
            
            #ifdef __SEISCL__
            // Flush all the previous commands to the computing device
            for (d=0;d<m->NUM_DEVICES;d++){
                if (d>0 || d<m->NUM_DEVICES-1){
                    __GUARD clFlush((*dev)[d].queuecomm);
                }
                __GUARD clFlush((*dev)[d].queue);
            }
            #endif
            
        }
        

        // Aggregate the seismograms in the output variable
        if (m->VARSOUT>0 || m->GRADOUT || m->RMSOUT || m->RESOUT){
            __GUARD reduce_seis(m, dev, s);
        }

        //Calculate the residuals
        if ( (m->GRADOUT || m->RMSOUT || m->RESOUT) && m->INPUTRES==0){
            __GUARD m->res_calc(m,s);
        }
        if ( m->GRADOUT || m->RMSOUT || m->RESOUT ){
            __GUARD m->res_scale(m,s);
        }
        

        // Calculation of the gradient for this shot, if required
        if (m->GRADOUT==1){
            
            // Initialize adjoint time stepping
            pdir=-1;
            __GUARD initialize_adj(m, dev, s, &pdir);

            // Inverse time stepping
            for (t=m->tmax-1;t>m->tmin; t--){

                //Assign the time step value to kernels
                for (d=0;d<m->NUM_DEVICES;d++){
                    for (i=0;i<(*dev)[d].nprogs;i++){
                        if ((*dev)[d].progs[i]->tinput>0){
                            ind = (*dev)[d].progs[i]->tinput-1;
                            __GUARD prog_arg((*dev)[d].progs[i], ind, &t, sizeof(int));
                        }
                    }
                }

                // Inject the forward variables boundaries
                if (m->BACK_PROP_TYPE==1){
                    __GUARD inject_bnd( m, dev, t);
                }

                // Computing the free surface
                if (m->FREESURF==1){
                    for (d=0;d<m->NUM_DEVICES;d++){
                        __GUARD prog_launch(&(*dev)[d].queue,
                                            &(*dev)[d].bnd_cnds.surf_adj);
                    }
                }

                // Inject the residuals
                for (d=0;d<m->NUM_DEVICES;d++){
                    __GUARD prog_launch( &(*dev)[d].queue,
                                         &(*dev)[d].src_recs.residuals);
                }

                // Update the adjoint wavefield and perform back-propagation of
                // forward wavefield
                __GUARD update_grid_adj(m, dev);

                // Inject the sources with negative sign
                //TODO not right if source is inside saved boundary
                if (m->BACK_PROP_TYPE==1){
                    for (d=0;d<m->NUM_DEVICES;d++){
                        __GUARD prog_launch( &(*dev)[d].queue,
                                            &(*dev)[d].src_recs.sources);
                    }
                }

                //Save the selected frequency if the gradient is obtained by DFT
                if (m->BACK_PROP_TYPE==2 && (t-m->tmin)%m->DTNYQ==0){

                    for (d=0;d<m->NUM_DEVICES;d++){
                        thist=(t-m->tmin)/m->DTNYQ;
                        ind = (*dev)[d].grads.savefreqs.tinput-1;
                        __GUARD prog_arg(&(*dev)[d].grads.savefreqs, ind, &thist, sizeof(int));
                        __GUARD prog_launch( &(*dev)[d].queue,
                                            &(*dev)[d].grads.savefreqs);
                    }

                }
                // Outputting the movie
                if (m->MOVOUT>0 && m->BACK_PROP_TYPE==1
                    && (t)%m->MOVOUT==0 && state==0)
                    movout(m, dev, t, s);
                
                #ifdef __SEISCL__
                for (d=0;d<m->NUM_DEVICES;d++){
                    if (d>0 || d<m->NUM_DEVICES-1){
                        __GUARD clFlush((*dev)[d].queuecomm);
                    }
                    __GUARD clFlush((*dev)[d].queue);
                }
                #endif

            }
            
            // Transfer  the source gradient to the host
            if (m->GRADSRCOUT==1){
                for (d=0;d<m->NUM_DEVICES;d++){
                    __GUARD clbuf_read( &(*dev)[d].queue,
                                        &(*dev)[d].src_recs.cl_grad_src);
                }
            }

            // Transfer the adjoint frequencies to the host, calculate the
            // gradient by the crosscorrelation of forward and adjoint
            // frequencies and intialize frequencies and forward buffers to 0
            // for the forward modeling of the next source.
            if (m->BACK_PROP_TYPE==2 && !state){
                for (d=0;d<m->NUM_DEVICES;d++){
                    for (i=0;i<(*dev)[d].nvars;i++){
                        if ((*dev)[d].vars[i].for_grad){
                            __GUARD clbuf_readto(&(*dev)[d].queue,
                                                 &(*dev)[d].vars[i].cl_fvar,
                                                 &(*dev)[d].vars[i].cl_fvar_adj.host);
                        }

                    }

                    __GUARD prog_launch(&(*dev)[d].queue,
                                        &(*dev)[d].grads.initsavefreqs);
                    __GUARD prog_launch( &(*dev)[d].queue,
                                        &(*dev)[d].bnd_cnds.init_f);
                }
                for (d=0;d<m->NUM_DEVICES;d++){
                    __GUARD WAITQUEUE((*dev)[d].queue);
                    __GUARD calc_grad(m, &(*dev)[d]);
                }
            }

        }
        

    }
    // Using back-propagation, the gradient is computed on the devices. After
    // all sources positions have been modeled, transfer back the gradient.
    if (m->GRADOUT==1 && m->BACK_PROP_TYPE==1){
        for (d=0;d<m->NUM_DEVICES;d++){
            for (i=0;i<m->npars;i++){
                if ((*dev)[d].pars[i].to_grad){
                    __GUARD clbuf_read(&(*dev)[d].queue,
                                       &(*dev)[d].pars[i].cl_grad);
                }
                if (m->HOUT==1 && (*dev)[d].pars[i].to_grad){
                    __GUARD clbuf_read(&(*dev)[d].queue,
                                       &(*dev)[d].pars[i].cl_H);
                }
            }
            
        }
        
        for (d=0;d<m->NUM_DEVICES;d++){
            __GUARD WAITQUEUE((*dev)[d].queue);
        }
        
        __GUARD transf_grad(m);
    }
    
    if (state && m->MPI_INIT==1)
        MPI_Bcast( &state, 1, MPI_INT, m->MYID, MPI_COMM_WORLD );
    
    
    return state;
}
<|MERGE_RESOLUTION|>--- conflicted
+++ resolved
@@ -109,11 +109,7 @@
         }
         
     }
-<<<<<<< HEAD
-
-=======
-    
-    
+
     Nelg=0;
     for (d=0;d<m->NUM_DEVICES;d++){
         Nel=1;
@@ -122,7 +118,7 @@
         }
         Nelg+=Nel;
     }
->>>>>>> d24c6213
+
     // Aggregate in a global buffers all variables from all devices.
     // Local and global variables don't have the same size, the first being
     // padded by FDORDER/2 on all sides, so we need to transform coordinates
