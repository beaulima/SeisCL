/*------------------------------------------------------------------------
 * Copyright (C) 2016 For the list of authors, see file AUTHORS.
 *
 * This file is part of SeisCL.
 *
 * SeisCL is free software: you can redistribute it and/or modify
 * it under the terms of the GNU General Public License as published by
 * the Free Software Foundation, version 3.0 of the License only.
 *
 * SeisCL is distributed in the hope that it will be useful,
 * but WITHOUT ANY WARRANTY; without even the implied warranty of
 * MERCHANTABILITY or FITNESS FOR A PARTICULAR PURPOSE.  See the
 * GNU General Public License for more details.
 *
 * You should have received a copy of the GNU General Public License
 * along with SeisCL. See file COPYING and/or
 * <http://www.gnu.org/licenses/gpl-3.0.html>.
 --------------------------------------------------------------------------*/



#include "F.h"
#ifdef __SEISCL__
int get_platform(model * m, cl_platform_id* clplateform, int * cl_plat_numid)
{
    /* Find all platforms , and select the first with the desired device type */
    
    char chBuffer[1024];
    cl_uint num_platforms=0;
    cl_platform_id* clPlatformIDs=NULL;
    int state=0;
    int i,j,k;
    cl_int device_found;
    cl_uint nalldevices;
    
    //Check that a suitable device type was given
    if (m->pref_device_type!=CL_DEVICE_TYPE_GPU &&
        m->pref_device_type!=CL_DEVICE_TYPE_CPU &&
        m->pref_device_type!=CL_DEVICE_TYPE_ACCELERATOR ){
        fprintf(stdout," Warning: invalid prefered device type,"
                       " defaulting to GPU\n");
        m->pref_device_type=CL_DEVICE_TYPE_GPU;
    }
    
    // Get OpenCL platform count
    __GUARD clGetPlatformIDs (0, NULL, &num_platforms);
    if(num_platforms == 0){
        fprintf(stderr,"Error: No OpenCL platform found!\n\n");
        return 1;
    }
    

    fprintf(stdout,"Found %u OpenCL platforms:\n", num_platforms);
    // Allocate the number of platforms
    GMALLOC(clPlatformIDs,num_platforms * sizeof(cl_platform_id));
    
    // Get platform info for each platform and the platform containing the
    // prefered device type if found
    __GUARD clGetPlatformIDs (num_platforms, clPlatformIDs, NULL);

    // Try to find a platform with the prefered device type first
    for(i = 0; i < num_platforms; ++i){
        device_found = clGetDeviceIDs(clPlatformIDs[i],
                                      m->pref_device_type,
                                      0,
                                      NULL,
                                      &nalldevices);
        
        if(device_found==CL_SUCCESS && nalldevices>0){
            //Check if any GPU is flagged not to be used
            for (j=0;j<nalldevices;j++){
                for (k=0;k<m->n_no_use_GPUs;k++){
                    if (m->no_use_GPUs[k]==j)
                        nalldevices-=1;
                }
            }
            
            if (nalldevices<1){
                fprintf(stdout,"Warning: No allowed devices could be found");
                return 1;
            }
            else{
                *clplateform = clPlatformIDs[i];
                * cl_plat_numid = i;
                m->device_type=m->pref_device_type;
                break;
            }
        }
    }
    // Then if not found, fall back on a platform with GPUs
    if(*clplateform == NULL){
        for(i = 0; i < num_platforms; ++i){
            device_found = clGetDeviceIDs(clPlatformIDs[i],
                                          CL_DEVICE_TYPE_GPU,
                                          0,
                                          NULL,
                                          &nalldevices);
            if(device_found == CL_SUCCESS && nalldevices>0){
                *clplateform = clPlatformIDs[i];
                * cl_plat_numid = i;
                m->device_type=CL_DEVICE_TYPE_GPU;
                break;
            }
        }
    }
    // Then if not found, fall back on a platform with accelerators
    if(*clplateform == NULL){
        for(i = 0; i < num_platforms; ++i){
            device_found = clGetDeviceIDs(clPlatformIDs[i],
                                          CL_DEVICE_TYPE_ACCELERATOR,
                                          0,
                                          NULL,
                                          &nalldevices);
            if(device_found == CL_SUCCESS && nalldevices>0){
                *clplateform = clPlatformIDs[i];
                * cl_plat_numid = i;
                m->device_type=CL_DEVICE_TYPE_ACCELERATOR;
                break;
            }
        }
    }
    // Finally, fall back on a platform with CPUs
    if(*clplateform == NULL){
        for(i = 0; i < num_platforms; ++i){
            device_found = clGetDeviceIDs(clPlatformIDs[i],
                                          CL_DEVICE_TYPE_CPU,
                                          0,
                                          NULL,
                                          &nalldevices);
            if(device_found == CL_SUCCESS && nalldevices>0){
                *clplateform = clPlatformIDs[i];
                * cl_plat_numid = i;
                m->device_type=CL_DEVICE_TYPE_CPU;
                break;
            }
        }
    }
    if(*clplateform == NULL)
    {
        fprintf(stderr,"Error: No usable platforms could be found\n\n");
        state=1;
    }
    else{
        __GUARD clGetPlatformInfo (*clplateform,
                                   CL_PLATFORM_NAME,
                                   1024,
                                   &chBuffer,
                                   NULL);
        fprintf(stdout,"Connection to platform %d: %s\n", i, chBuffer);
        
    }
    
    GFree(clPlatformIDs);
    if (state !=CL_SUCCESS) fprintf(stderr,"Error: %s\n",clerrors(state));
    
    return state;
}
#endif

CL_INT connect_devices(device ** dev, model * m)
{
    /*Routine to connect all computing devices, create context and queues*/
    
    int state = 0;
    #ifdef __SEISCL__
    CL_UINT nalldevices=0;
    #else
    int nalldevices=0;
    #endif
    DEVICE *devices=NULL;
    int *allow_devs=NULL;
    CL_CHAR vendor_name[1024] = {0};
    CL_CHAR device_name[1024] = {0};
    int i,j,n, devid;
    int allowed;

    if (m->nmax_dev<1){
        fprintf(stdout,"Warning: maximum number of devices too small,"
                       "default to 1\n");
        m->nmax_dev=1;
    }
    #ifdef __SEISCL__
        cl_platform_id  clplateform = NULL;
        int cl_plat_numid;
        __GUARD get_platform(m, &clplateform, &cl_plat_numid);

        // Find the number of prefered devices
        __GUARD clGetDeviceIDs(clplateform, m->device_type,
                               0, NULL, &nalldevices);
        if (m->device_type==CL_DEVICE_TYPE_GPU)
            fprintf(stdout,"Found %d GPU, ", nalldevices);
        else if (m->device_type==CL_DEVICE_TYPE_ACCELERATOR)
            fprintf(stdout,"Found %d Accelerator, ", nalldevices);
        else if (m->device_type==CL_DEVICE_TYPE_CPU)
            fprintf(stdout,"Found %d CPU, ", nalldevices);

    #else
        __GUARD cuInit(0);
        __GUARD cuDeviceGetCount(&nalldevices);
    #endif
    
    GMALLOC(allow_devs,sizeof(int)*nalldevices);
    //Collect all allowed devices
    n=0;
    
    if (!state){
        for (i=0;i<nalldevices;i++){
            devid = (m->LID + i) % nalldevices ;
            allowed=1;
            for (j=0;j<m->n_no_use_GPUs;j++){
                if (m->no_use_GPUs[j]!=devid){
                    allowed=0;
                }
            }
            if (allowed){
                allow_devs[n]=devid;
                n++;
            }
            
        }
    }
    
    //Verify that we do not use more than the allowed number of devices
    m->NUM_DEVICES = n;
    if (m->NUM_DEVICES > m->nmax_dev)
        m->NUM_DEVICES=m->nmax_dev;
    GMALLOC(*dev, sizeof(device)*m->NUM_DEVICES);
    
    // Print some information about the returned devices
    fprintf(stdout,"Process %d connecting to %d devices:", m->GID, m->NUM_DEVICES);
    
    #ifdef __SEISCL__
    
        GMALLOC(devices,sizeof(cl_device_id)*nalldevices);
        __GUARD clGetDeviceIDs(clplateform,
                               m->device_type,
                               nalldevices,
                               devices,
                               NULL);
    
        for (i=0;i<m->NUM_DEVICES;i++){
            __GUARD clGetDeviceInfo(devices[allow_devs[i]],
                                    CL_DEVICE_VENDOR,
                                    sizeof(vendor_name),
                                    vendor_name,
                                    NULL);
            __GUARD clGetDeviceInfo(devices[allow_devs[i]],
                                    CL_DEVICE_NAME,
                                    sizeof(device_name),
                                    device_name,
                                    NULL);
            fprintf(stdout," Device %d( %s %s)",
                    allow_devs[i], vendor_name, device_name);
            if (i<m->NUM_DEVICES-1){
                fprintf(stdout,",");
            }
            else{
                fprintf(stdout,"\n");
            }
        }

        // Create a context with the specified devices
        if (!state) m->context = clCreateContext(NULL,
                                                 m->NUM_DEVICES,//1,
                                                 devices,
                                                 NULL,
                                                 NULL,
                                                 &state);
    
        // Create command queues for each devices
        for (i=0;i<m->NUM_DEVICES;i++){
            (*dev)[i].cudev = devices[allow_devs[i]];
            (*dev)[i].context_ptr = &m->context;
            if (!state)
                (*dev)[i].queue = clCreateCommandQueue(m->context,
                                                   devices[allow_devs[i]],
                                                   0 ,
                                                   &state);
            if (!state)
                (*dev)[i].queuecomm = clCreateCommandQueue(m->context,
                                                       devices[allow_devs[i]],
                                                       0 ,
                                                       &state);
        }
        GFree(devices);
    #else

        // Create command queues for each devices
        for (i=0;i<m->NUM_DEVICES;i++){
            // Create a context with the specified devices
            __GUARD cuDeviceGet(&(*dev)[i].cudev, allow_devs[i]);
            __GUARD cuCtxCreate(&(*dev)[i].context,
                                0,
                                (*dev)[i].cudev);
            (*dev)[i].context_ptr = &(*dev)[i].context;
            __GUARD cuDeviceGetName(device_name,
                                    sizeof(vendor_name),
                                    (*dev)[i].cudev);
            fprintf(stdout," Device %d (%s)", allow_devs[i], device_name);
            if (i<m->NUM_DEVICES-1){
                fprintf(stdout,",");
            }
            else{
                fprintf(stdout,"\n");
            }
            __GUARD cuStreamCreate(&(*dev)[i].queue, CU_STREAM_NON_BLOCKING);
            __GUARD cuStreamCreate(&(*dev)[i].queuecomm,CU_STREAM_NON_BLOCKING);
        }
    
    #endif
    
    if (state !=CUCL_SUCCESS) fprintf(stderr,
                                      "Error: Devices connection failed: %s\n",
                                      clerrors(state));
    GFree(allow_devs);
    
    return state;
    
}


int Init_CUDA(model * m, device ** dev)  {
    /* Function that intialize model decomposition on multiple devices on one
       host. All OpenCL buffers and kernels are created and are contained in a
       device structure (one for each devices)
     */
    //TODO domain decomposition for float2 and half2
    int state=0;
    int dimbool;
    int i,j,d;
    int parsize=0;
    int fdsize=0;
    int slicesize=0;
    #ifdef __SEISCL__
    cl_device_id device=0;
    cl_ulong local_mem_size=0;
    cl_ulong required_local_mem_size=0;
    int required_work_size=0;
    size_t workitem_size[MAX_DIMS];
    size_t workgroup_size=0;
    #else
    int local_mem_size=0;
    int required_local_mem_size=0;
    int required_work_size=0;
    int workgroup_size=0;
    #endif
    int workdim = 0;
    int lsize[MAX_DIMS];
    int gsize[MAX_DIMS];
    int gsize_com[MAX_DIMS];
    int LCOMM=0;
    int offcom1=0;
    int offcom2=0;
    int bufoff, bufoff2;
    struct device * di;
    
    // Connect all OpenCL devices that can be used in a single context
    __GUARD connect_devices(dev, m);


    
    //For each device, create the memory buffers and programs on the GPU
    for (d=0; d<m->NUM_DEVICES; d++) {
        
        di=&(*dev)[d];
        #ifndef __SEISCL__
        __GUARD cuCtxSetCurrent(di->context);
        __GUARD cuMemAlloc( &di->cuda_null , sizeof(float));
        #endif
        di->FP16=m->FP16;
        /* The domain of the FD simulation is decomposed between the devices and
        *  MPI processes along the X direction. We must compute the subdomain 
        *  size, and its location in the domain*/
        if (!state){
            di->DEVID=d;
            di->NDIM=m->NDIM;
            //Only the last dimensions changes due to domain decomposition
            for (i=0;i<m->NDIM-1;i++){
                di->N[i]=m->N[i];
            }
            for (i=0;i<m->NDIM;i++){
                di->N_names[i]=m->N_names[i];
            }
            //We first decompose between MPI processess
            if (m->MYLOCALID<m->N[m->NDIM-1]%m->NLOCALP){
                di->N[m->NDIM-1]=m->N[m->NDIM-1]/m->NLOCALP+1;
                m->NXP=m->N[m->NDIM-1]/m->NLOCALP+1;
            }
            else{
                di->N[m->NDIM-1]=m->N[m->NDIM-1]/m->NLOCALP;
                m->NXP=m->N[m->NDIM-1]/m->NLOCALP;
            }
            //Then decompose between devices
            if (d<di->N[m->NDIM-1]%m->NUM_DEVICES)
                di->N[m->NDIM-1]= di->N[m->NDIM-1]/m->NUM_DEVICES+1;
            else
                di->N[m->NDIM-1]= di->N[m->NDIM-1]/m->NUM_DEVICES;

            bufoff=0;
            di->OFFSET=0;

            //Some useful sizes can now be computed for this device
            parsize=1;
            fdsize=1;
            slicesize=1;
            for (i=0;i<m->NDIM;i++){
                fdsize*=di->N[i]+m->FDORDER;
                parsize*=di->N[i];
            }
            for (i=0;i<m->NDIM-1;i++){
                slicesize*=di->N[i];
            }
            
            //Offset is the location in the model for this device from address 0
            // OFFSET is the x location of the first element for this device
            for (i=0;i<m->MYLOCALID;i++){
                if (i<m->N[m->NDIM-1]%m->NLOCALP){
                    bufoff+=(m->N[m->NDIM-1]/m->NLOCALP+1)*slicesize;
                    di->OFFSET+=(m->N[m->NDIM-1]/m->NLOCALP+1);
                }
                else{
                    bufoff+=(m->N[m->NDIM-1]/m->NLOCALP)*slicesize;
                    di->OFFSET+=(m->N[m->NDIM-1]/m->NLOCALP);
                }
                
            }
            for (i=0;i<d;i++){
                di->OFFSET+=(*dev)[i].N[m->NDIM-1];
                bufoff+=(*dev)[i].N[m->NDIM-1]*slicesize;
            }
            if (m->FP16>1){
                bufoff2=bufoff/2;
            }
            else{
                bufoff2=bufoff;
            }
                
            
        }

        // Get some properties of the device, to define the work sizes
        {
            #ifdef __SEISCL__
            __GUARD clGetCommandQueueInfo( di->queue, CL_QUEUE_DEVICE,
                                           sizeof(cl_device_id), &device, NULL);
            __GUARD clGetDeviceInfo(device, CL_DEVICE_MAX_WORK_ITEM_SIZES,
                                    sizeof(workitem_size), &workitem_size,NULL);
            __GUARD clGetDeviceInfo(device, CL_DEVICE_MAX_WORK_GROUP_SIZE,
                                   sizeof(workgroup_size),&workgroup_size,NULL);
            __GUARD clGetDeviceInfo(device, CL_DEVICE_LOCAL_MEM_SIZE,
                                   sizeof(local_mem_size),&local_mem_size,NULL);
            
            // Intel SDK doesn't give the right max work_group_size our kernels,
            // we force it here!
            if (!state && m->pref_device_type==CL_DEVICE_TYPE_CPU)
                workgroup_size= workgroup_size>1024 ? 1024:workgroup_size;
            if (!state && m->pref_device_type==CL_DEVICE_TYPE_ACCELERATOR)
                workgroup_size= workgroup_size>1024 ? 1024:workgroup_size;
            #else
            __GUARD  cuDeviceGetAttribute(&workgroup_size,
                                  CU_DEVICE_ATTRIBUTE_MAX_THREADS_PER_BLOCK,
                                  di->cudev );
            __GUARD  cuDeviceGetAttribute(&local_mem_size,
                                          CU_DEVICE_ATTRIBUTE_MAX_SHARED_MEMORY_PER_BLOCK,
                                          di->cudev );
            __GUARD  cuDeviceGetAttribute(&di->cuda_arc[0],
                                          CU_DEVICE_ATTRIBUTE_COMPUTE_CAPABILITY_MAJOR,
                                          di->cudev );
            __GUARD  cuDeviceGetAttribute(&di->cuda_arc[1],
                                          CU_DEVICE_ATTRIBUTE_COMPUTE_CAPABILITY_MINOR,
                                          di->cudev );
            if (m->FP16==3  && (di->cuda_arc[0]*10+di->cuda_arc[1])<53){
                state=1;
                fprintf(stderr,"Error: FP16 computation only possible for cuda");
                fprintf(stderr," arch >=5.3, but device %d arch is %d.%d\n",
                        d,
                        di->cuda_arc[0],
                        di->cuda_arc[1] );
            }
            #endif
            if (state !=CUCL_SUCCESS) fprintf(stderr,"Error: %s\n",clerrors(state));
            
        }

<<<<<<< HEAD
        
        // Create the memory to read the seismograms for each shot
        if (m->vxout && !state){
            alloc_seismo(&(*mloc)[d].vxout, m->ns, m->allng, m->NT, m->nrec);
        }
        if (m->vyout && !state){
            alloc_seismo(&(*mloc)[d].vyout, m->ns, m->allng, m->NT, m->nrec);
        }
        if (m->vzout && !state){
            alloc_seismo(&(*mloc)[d].vzout, m->ns, m->allng, m->NT, m->nrec);
        }
        if (m->sxxout && !state){
            alloc_seismo(&(*mloc)[d].sxxout, m->ns, m->allng, m->NT, m->nrec);
        }
        if (m->syyout && !state){
            alloc_seismo(&(*mloc)[d].syyout, m->ns, m->allng, m->NT, m->nrec);
        }
        if (m->szzout && !state){
            alloc_seismo(&(*mloc)[d].szzout, m->ns, m->allng, m->NT, m->nrec);
        }
        if (m->sxyout && !state){
            alloc_seismo(&(*mloc)[d].sxyout, m->ns, m->allng, m->NT, m->nrec);
        }
        if (m->sxzout && !state){
            alloc_seismo(&(*mloc)[d].sxzout, m->ns, m->allng, m->NT, m->nrec);
        }
        if (m->syzout && !state){
            alloc_seismo(&(*mloc)[d].syzout, m->ns, m->allng, m->NT, m->nrec);
        }
        if (m->pout && !state){
            alloc_seismo(&(*mloc)[d].pout, m->ns, m->allng, m->NT, m->nrec);
        }
        
        
        
        
        // Get some properties of the device
        __GUARD  clGetCommandQueueInfo(	(*vcl)[d].cmd_queue, CL_QUEUE_DEVICE, sizeof(cl_device_id), &device, NULL);
        if (state !=CL_SUCCESS) CLPERR(state);
        
        __GUARD clGetDeviceInfo(device, CL_DEVICE_MAX_WORK_ITEM_SIZES, sizeof(workitem_size), &workitem_size, NULL);
        __GUARD clGetDeviceInfo(device, CL_DEVICE_MAX_WORK_GROUP_SIZE, sizeof(workgroup_size), &workgroup_size, NULL);
        __GUARD clGetDeviceInfo(device, CL_DEVICE_LOCAL_MEM_SIZE, sizeof(local_mem_size), &local_mem_size, NULL);
        if (state !=CL_SUCCESS) CLPERR(state);
        
        //Intel SDK does not give the right max work_group_size our kernels, we force it here!
        if (!state && m->pref_device_type==CL_DEVICE_TYPE_CPU) workgroup_size= workgroup_size>1024 ? 1024:workgroup_size;
        if (!state && m->pref_device_type==CL_DEVICE_TYPE_ACCELERATOR) workgroup_size= workgroup_size>1024 ? 1024:workgroup_size;
        
        // Define the local work size and global work size of the device.
=======
        // Define the local work size of the update kernels.
        //By default, it is 32 elements long to have coalesced memory in cuda
        //Local memory usage must fit the size of local memory of the device
>>>>>>> 38bd1bb7
        if (!state){
            lsize[0]=32;
            if (m->NDIM==2){
                lsize[1]=16;
            }
            else{
                for (i=1;i<m->NDIM;i++){
                    lsize[i]=(m->FDORDER)/2;
                }
            }
            #ifdef __SEISCL__
            dimbool=0;
            for (i=0;i<m->NDIM;i++){
                if (workitem_size[i]<2)
                    dimbool=1;
            }
            if (workitem_size[0]<m->FDORDER || dimbool){
                fprintf(stdout,"Maximum device work item size of device "
                               "%d doesn't support 3D local memory\n"
                               "Switching off local memory optimization\n", d);
                di->LOCAL_OFF = 1;
                
            }
            else {
            #endif
                if (di->FP16==1){
                    required_local_mem_size =2*sizeof(float);
                }
                else{
                    required_local_mem_size = sizeof(float);
                }
                for (i=0;i<m->NDIM;i++){
                    required_local_mem_size *= (lsize[i]+m->FDORDER);
                }
                required_work_size=1;
                for (i=0;i<m->NDIM;i++){
                    required_work_size*=lsize[i];
                }
                while ( (lsize[1]>(m->FDORDER)/2
                         &&  required_local_mem_size>local_mem_size)
                         || required_work_size>workgroup_size ){
                       if (di->FP16==1){
                           required_local_mem_size =2*sizeof(float);
                       }
                       else{
                           required_local_mem_size = sizeof(float);
                       }
                    required_work_size=1;
                    for (i=0;i<m->NDIM;i++){
                        if (i>0)
                            lsize[i]-=2;
                        required_local_mem_size *= (lsize[i]+m->FDORDER);
                        required_work_size*=lsize[i];
                    }
                }
                for (j=0;j<m->NDIM;j++){
                    if (required_local_mem_size>local_mem_size){
                        while ( (lsize[j]>(m->FDORDER)/4
                                 &&  required_local_mem_size>local_mem_size)
                                 || required_work_size>workgroup_size ){
                            if (di->FP16==1){
                                required_local_mem_size =2*sizeof(float);
                            }
                            else{
                                required_local_mem_size = sizeof(float);
                            }
                            required_work_size=1;
                            lsize[j]-=2;
                            for (i=0;i<m->NDIM;i++){
                                required_local_mem_size*=(lsize[i]+m->FDORDER);
                                required_work_size*=lsize[i];
                            }
                        }
                    }
                }
            #ifdef __SEISCL__
            }
            #endif

            //Check if too many GPUS are used in the domain decomposition
            if  (di->N[m->NDIM-1]<3*lsize[m->NDIM-1]){
                di->LOCAL_OFF = 1;
                fprintf(stdout,"Warning: Too many GPUs for domain decompositon,"
                        "Switching off local memory optimization\n");
            }
            //Check if the local memory is big enough, else turn it off
            if (required_local_mem_size>local_mem_size){
                fprintf(stdout,"Warning: Local memory needed to perform seismic "
                        "modeling (%llu bits) exceeds the local "
                        "memory capacity of device %d (%llu bits)\n"
                        "Switching off local memory optimization\n",
                        required_local_mem_size, d, local_mem_size );
                di->LOCAL_OFF = 1;
            }
            
            
            if (di->LOCAL_OFF==1){
                lsize[0] = 1;
            }
            
        }
        
<<<<<<< HEAD
        // Check global memory is sufficient
        __GUARD clGetDeviceInfo(device, CL_DEVICE_GLOBAL_MEM_SIZE, sizeof(global_mem_size), &global_mem_size, NULL);
        if (state !=CL_SUCCESS) CLPERR(state);
 
=======
        // Define the global work size of the update kernels.
        // To overlap computations and communications, we have 3 kernels:
        // One for the interior (no communications) and 2 for the front and back
        // We define here de sizes of those region (offcom1, offcom2)
>>>>>>> 38bd1bb7
        if (!state){
            if (di->LOCAL_OFF==1){
                // If we turn off local memory usage, use one dimension worksize
                LCOMM=0;
                offcom1=0;
                offcom2=0;
                if (d>0 || m->MYLOCALID>0){
                    LCOMM+=m->FDOH;
                    offcom1=m->FDOH;
                    
                }
                if (d<m->NUM_DEVICES-1 || m->MYLOCALID<m->NLOCALP-1){
                    LCOMM+=m->FDOH;
                    offcom2=di->N[m->NDIM-1]-m->FDOH;
                }
                if (d>0 || m->MYLOCALID>0
                        || d<m->NUM_DEVICES-1
                        || m->MYLOCALID<m->NLOCALP-1){
                    if (m->FP16==0){
                        gsize_com[0] = slicesize*m->FDOH;
                    }
                    else{
                        gsize_com[0] = slicesize*m->FDOH/2;
                    }
                }
                if (m->FP16==0){
                    gsize[0] = (di->N[m->NDIM-1]-LCOMM)*slicesize;
                }
                else{
                    gsize[0] = (di->N[m->NDIM-1]-LCOMM)*slicesize/2;
                }
                workdim=1;
                
            }
            else{

                // When using local work sizes in OpenCL,
                // global work size must be a multiple of local work size
                if (m->FP16==0){
                    for (i=0;i<m->NDIM-1;i++){
                        gsize[i]=di->N[i]
                                +(lsize[i]-di->N[i]%lsize[i])%lsize[i];
                    }
                }
                else{
                    //We use half2 and float2 in kernels, and must divide by 2 the
                    //global size of dim 0
                    gsize[0]=di->N[0]/2+(lsize[0]-(di->N[0]/2)%lsize[0])%lsize[0];
                    for (i=1;i<m->NDIM-1;i++){
                        gsize[i]=di->N[i]
                                +(lsize[i]-di->N[i]%lsize[i])%lsize[i];
                    }
                }
                
                LCOMM=0;
                offcom1=0;
                offcom2=0;
                if (d>0 || m->MYLOCALID>0){
                    LCOMM+=lsize[m->NDIM-1];
                    offcom1=(int)lsize[m->NDIM-1];
                    
                }
                if (d<m->NUM_DEVICES-1 || m->MYLOCALID<m->NLOCALP-1){
                    LCOMM+=lsize[m->NDIM-1];
                    offcom2=di->N[m->NDIM-1]-(int)lsize[m->NDIM-1];
                }
                if (d>0 || m->MYLOCALID>0
                        || d<m->NUM_DEVICES-1
                        || m->MYLOCALID<m->NLOCALP-1){
                    
                    for (i=0;i<m->NDIM-1;i++){
                        gsize_com[i] = gsize[i];
                    }
                    gsize_com[m->NDIM-1] = lsize[m->NDIM-1];
                    
                }

                gsize[m->NDIM-1] = di->N[m->NDIM-1]-LCOMM
                               +(lsize[m->NDIM-1]-(di->N[m->NDIM-1]-LCOMM)
                                  %lsize[m->NDIM-1])%lsize[m->NDIM-1];
                
                workdim=m->NDIM;
            }
        }
        
        //Create the required updates struct and assign the working size
        {
            //Struct for the forward modeling
            GMALLOC(di->ups_f, m->nupdates*sizeof(update));
            for (i=0;i<m->nupdates;i++){
                di->ups_f[i]=m->ups_f[i];
                GMALLOC(di->ups_f[i].v2com,m->nvars*sizeof(variable*));
            }
            
            for (i=0;i<m->nupdates;i++){
                for (j=0;j<workdim;j++){
                    di->ups_f[i].center.wdim=workdim;
                    di->ups_f[i].center.gsize[j]=gsize[j];
                    di->ups_f[i].center.lsize[j]=lsize[j];
                    di->ups_f[i].com1.wdim=workdim;
                    di->ups_f[i].com1.gsize[j]=gsize_com[j];
                    di->ups_f[i].com1.lsize[j]=lsize[j];
                    di->ups_f[i].com2.wdim=workdim;
                    di->ups_f[i].com2.gsize[j]=gsize_com[j];
                    di->ups_f[i].com2.lsize[j]=lsize[j];
                    di->ups_f[i].fcom1_in.wdim=workdim;
                    di->ups_f[i].fcom1_in.gsize[j]=gsize_com[j];
                    di->ups_f[i].fcom1_in.lsize[j]=lsize[j];
                    di->ups_f[i].fcom2_in.wdim=workdim;
                    di->ups_f[i].fcom2_in.gsize[j]=gsize_com[j];
                    di->ups_f[i].fcom2_in.lsize[j]=lsize[j];
                    di->ups_f[i].fcom1_out.wdim=workdim;
                    di->ups_f[i].fcom1_out.gsize[j]=gsize_com[j];
                    di->ups_f[i].fcom1_out.lsize[j]=lsize[j];
                    di->ups_f[i].fcom2_out.wdim=workdim;
                    di->ups_f[i].fcom2_out.gsize[j]=gsize_com[j];
                    di->ups_f[i].fcom2_out.lsize[j]=lsize[j];
                }
            }
            //Struct for the adjoint modeling
            if (m->GRADOUT){
                GMALLOC(di->ups_adj, m->nupdates*sizeof(update));
                for (i=0;i<m->nupdates;i++){
                    di->ups_adj[i]=m->ups_adj[i];
                    GMALLOC(di->ups_adj[i].v2com,m->nvars*sizeof(variable*));
                }
                for (i=0;i<m->nupdates;i++){
                    for (j=0;j<workdim;j++){
                        di->ups_adj[i].center.wdim=workdim;
                        di->ups_adj[i].center.gsize[j]=gsize[j];
                        di->ups_adj[i].center.lsize[j]=lsize[j];
                        di->ups_adj[i].com1.wdim=workdim;
                        di->ups_adj[i].com1.gsize[j]=gsize_com[j];
                        di->ups_adj[i].com1.lsize[j]=lsize[j];
                        di->ups_adj[i].com2.wdim=workdim;
                        di->ups_adj[i].com2.gsize[j]=gsize_com[j];
                        di->ups_adj[i].com2.lsize[j]=lsize[j];
                        di->ups_adj[i].fcom1_in.wdim=workdim;
                        di->ups_adj[i].fcom1_in.gsize[j]=gsize_com[j];
                        di->ups_adj[i].fcom2_in.wdim=workdim;
                        di->ups_adj[i].fcom2_in.gsize[j]=gsize_com[j];
                        di->ups_adj[i].fcom1_out.wdim=workdim;
                        di->ups_adj[i].fcom1_out.gsize[j]=gsize_com[j];
                        di->ups_adj[i].fcom2_out.wdim=workdim;
                        di->ups_adj[i].fcom2_out.gsize[j]=gsize_com[j];
                    }
                }
            }
        }

        // Create parameter structure for this device, its buffers and transfer
        {
            di->npars=m->npars;
            GMALLOC(di->pars, sizeof(parameter)*m->npars);

            // Create a pointer at the right position (bufoff) of the decomposed
            // model and assign memory buffers on the host side for each device
            // grad and Hessian buffers are always floats, so we use bufoff
            // instead of bufoff2
            if (!state){
                for (i=0;i<m->npars;i++){
                    di->pars[i]=m->pars[i];
                    di->pars[i].cl_par.host=&m->pars[i].gl_par[bufoff2];
                    di->pars[i].num_ele=parsize;
                    if (m->pars[i].to_grad){
                        di->pars[i].cl_grad.host=&m->pars[i].gl_grad[bufoff];
                        if (m->pars[i].gl_H){
                            di->pars[i].cl_H.host=&m->pars[i].gl_H[bufoff];
                        }
                    }
                }
                
            }
            
            // Create buffers for all parameters and their gradient,
            // and transfer to device parameters
            if (!state){
                for (i=0;i<m->npars;i++){
                    di->pars[i].num_ele=parsize;
                    di->pars[i].cl_par.size=sizeof(float)*parsize;
                    if (m->FP16>1){
                        di->pars[i].cl_par.size/=2;
                    }
                    __GUARD clbuf_create(di->context_ptr,&di->pars[i].cl_par);
                    __GUARD clbuf_send(&di->queue,&di->pars[i].cl_par);
                    if (m->GRADOUT && m->BACK_PROP_TYPE==1){
                        di->pars[i].cl_grad.size=sizeof(float)*parsize;
                        __GUARD clbuf_create(di->context_ptr, &di->pars[i].cl_grad);
                    }
                    if (m->HOUT && m->BACK_PROP_TYPE==1){
                        di->pars[i].cl_H.size=sizeof(float)*parsize;
                        __GUARD clbuf_create(di->context_ptr, &di->pars[i].cl_H);
                    }
                    
                }
            }
            
        }
        
        //Set the sources and receivers structure for this device
        {
            di->src_recs=m->src_recs;
            di->src_recs.cl_src_pos.size=sizeof(float) * 5 * m->src_recs.nsmax;
            di->src_recs.cl_rec_pos.size=sizeof(float) * 8 * m->src_recs.ngmax;
            di->src_recs.cl_src.size=sizeof(float) * m->NT * m->src_recs.nsmax;
            __GUARD clbuf_create(di->context_ptr, &di->src_recs.cl_src_pos);
            __GUARD clbuf_create(di->context_ptr, &di->src_recs.cl_rec_pos);
            __GUARD clbuf_create(di->context_ptr, &di->src_recs.cl_src);
            if (m->GRADSRCOUT){
                di->src_recs.cl_grad_src.size=sizeof(float)
                * m->NT * m->src_recs.nsmax;
                __GUARD clbuf_create(di->context_ptr,&di->src_recs.cl_grad_src);
            }
        }
        
        //Allocate the variables structure for this device and create buffers
        di->nvars=m->nvars;
        di->ntvars=m->ntvars;
        GMALLOC(di->vars, sizeof(variable)*m->nvars);
        if (di->ntvars){
            GMALLOC(di->trans_vars, sizeof(variable)*m->nvars);
        }
        for (i=0;i<m->nvars;i++){
            di->vars[i]=m->vars[i];
            //Set the size of the local variables
            di->vars[i].set_size(di->N, (void*) m, &di->vars[i]);
        }
        for (i=0;i<m->ntvars;i++){
            di->trans_vars[i]=m->trans_vars[i];
        }

        //Create OpenCL buffers with the right size
        for (i=0;i<m->nvars;i++){
            
            //Add the variable to variables to communicate during update
            if (di->vars[i].to_comm>0){
                j=di->vars[i].to_comm-1;
                di->ups_f[j].v2com[di->ups_f[j].nvcom]=&di->vars[i];
                di->ups_f[j].nvcom++;
            }
            
            //Create variable buffers for the interior domain
            di->vars[i].cl_var.size=sizeof(float)*di->vars[i].num_ele;
            if (m->FP16>1)
                di->vars[i].cl_var.size/=2;
            __GUARD clbuf_create( di->context_ptr, &di->vars[i].cl_var);
            //Create variable buffers for the boundary of the domain
            if ( di->vars[i].to_comm && (d>0 || m->MYLOCALID>0
                                             || d<m->NUM_DEVICES-1
                                             || m->MYLOCALID<m->NLOCALP-1)){
                //On the device side
                di->vars[i].cl_buf1.size=sizeof(float)*m->FDOH*slicesize;
                if (m->FP16 >1){
                    di->vars[i].cl_buf1.size/=2;
                }
                __GUARD clbuf_create_pin(di->context_ptr,
                                         &di->queuecomm,
                                         &di->vars[i].cl_buf1);
                di->vars[i].cl_buf2.size=sizeof(float)*m->FDOH*slicesize;
                if (m->FP16 >1){
                    di->vars[i].cl_buf2.size/=2;
                }
                __GUARD clbuf_create_pin(di->context_ptr,
                                         &di->queuecomm,
                                         &di->vars[i].cl_buf2);
            }
            
            // Create the buffers to output variables at receivers locations
            if (di->vars[i].to_output){
                
                //Memory for recordings for this device on host side
                di->vars[i].cl_varout.size=sizeof(float)
                                          * m->NT * m->src_recs.ngmax;
                __GUARD clbuf_create( di->context_ptr, &di->vars[i].cl_varout);
                GMALLOC(di->vars[i].cl_varout.host, di->vars[i].cl_varout.size);
                di->vars[i].cl_varout.free_host=1;
                
            }
            
            // If we use the DFT for gradient computation,
            // we create the buffers to hold each frequency
            if (m->GRADOUT
                && m->BACK_PROP_TYPE==2
                && di->vars[i].for_grad){
                

                di->vars[i].cl_fvar.size=2*sizeof(float)
                                        * di->vars[i].num_ele * m->NFREQS;
                __GUARD clbuf_create(di->context_ptr,&di->vars[i].cl_fvar);
                GMALLOC(di->vars[i].cl_fvar.host,di->vars[i].cl_fvar.size);
                di->vars[i].cl_fvar.free_host=1;
                di->vars[i].cl_fvar_adj.size= di->vars[i].cl_fvar.size;
                GMALLOC(di->vars[i].cl_fvar_adj.host,di->vars[i].cl_fvar.size);
                di->vars[i].cl_fvar_adj.free_host=1;
            }
            
<<<<<<< HEAD
        }
        else if (m->abs_type==2) {
            __GUARD create_gpu_memory_buffer( &m->context, buffer_size_taper, &(*vcl)[d].taper);
        }
        if (state !=CL_SUCCESS) CLPERR(state);
        // Create the sub-buffers that will transfer seismic variables between the GPUs at each time step
        if (m->ND!=21){
            __GUARD create_pinned_memory_buffer(&m->context, &(*vcl)[d].cmd_queuecomm, m->buffer_size_comm, &(*vcl)[d].sxx_sub1, &(*mloc)[d].sxx_sub1);
            __GUARD create_pinned_memory_buffer(&m->context, &(*vcl)[d].cmd_queuecomm, m->buffer_size_comm, &(*vcl)[d].szz_sub1, &(*mloc)[d].szz_sub1);
            __GUARD create_pinned_memory_buffer(&m->context, &(*vcl)[d].cmd_queuecomm, m->buffer_size_comm, &(*vcl)[d].sxz_sub1, &(*mloc)[d].sxz_sub1);
            __GUARD create_pinned_memory_buffer(&m->context, &(*vcl)[d].cmd_queuecomm, m->buffer_size_comm, &(*vcl)[d].vx_sub1, &(*mloc)[d].vx_sub1);
            __GUARD create_pinned_memory_buffer(&m->context, &(*vcl)[d].cmd_queuecomm, m->buffer_size_comm, &(*vcl)[d].vz_sub1, &(*mloc)[d].vz_sub1);
            __GUARD create_pinned_memory_buffer(&m->context, &(*vcl)[d].cmd_queuecomm, m->buffer_size_comm, &(*vcl)[d].sxx_sub2, &(*mloc)[d].sxx_sub2);
            __GUARD create_pinned_memory_buffer(&m->context, &(*vcl)[d].cmd_queuecomm, m->buffer_size_comm, &(*vcl)[d].szz_sub2, &(*mloc)[d].szz_sub2);
            __GUARD create_pinned_memory_buffer(&m->context, &(*vcl)[d].cmd_queuecomm, m->buffer_size_comm, &(*vcl)[d].sxz_sub2, &(*mloc)[d].sxz_sub2);
            __GUARD create_pinned_memory_buffer(&m->context, &(*vcl)[d].cmd_queuecomm, m->buffer_size_comm, &(*vcl)[d].vx_sub2, &(*mloc)[d].vx_sub2);
            __GUARD create_pinned_memory_buffer(&m->context, &(*vcl)[d].cmd_queuecomm, m->buffer_size_comm, &(*vcl)[d].vz_sub2, &(*mloc)[d].vz_sub2);
            
            __GUARD create_gpu_memory_buffer( &m->context, m->buffer_size_comm,    &(*vcl)[d].sxx_sub1_dev);
            __GUARD create_gpu_memory_buffer( &m->context, m->buffer_size_comm,    &(*vcl)[d].szz_sub1_dev);
            __GUARD create_gpu_memory_buffer( &m->context, m->buffer_size_comm,    &(*vcl)[d].sxz_sub1_dev);
            __GUARD create_gpu_memory_buffer( &m->context, m->buffer_size_comm,    &(*vcl)[d].vx_sub1_dev);
            __GUARD create_gpu_memory_buffer( &m->context, m->buffer_size_comm,    &(*vcl)[d].vz_sub1_dev);
            __GUARD create_gpu_memory_buffer( &m->context, m->buffer_size_comm,    &(*vcl)[d].sxx_sub2_dev);
            __GUARD create_gpu_memory_buffer( &m->context, m->buffer_size_comm,    &(*vcl)[d].szz_sub2_dev);
            __GUARD create_gpu_memory_buffer( &m->context, m->buffer_size_comm,    &(*vcl)[d].sxz_sub2_dev);
            __GUARD create_gpu_memory_buffer( &m->context, m->buffer_size_comm,    &(*vcl)[d].vx_sub2_dev);
            __GUARD create_gpu_memory_buffer( &m->context, m->buffer_size_comm,    &(*vcl)[d].vz_sub2_dev);
        }
        if (m->ND==3 || m->ND==21){
            __GUARD create_pinned_memory_buffer(&m->context, &(*vcl)[d].cmd_queuecomm, m->buffer_size_comm, &(*vcl)[d].sxy_sub1, &(*mloc)[d].sxy_sub1);
            __GUARD create_pinned_memory_buffer(&m->context, &(*vcl)[d].cmd_queuecomm, m->buffer_size_comm, &(*vcl)[d].syz_sub1, &(*mloc)[d].syz_sub1);
            __GUARD create_pinned_memory_buffer(&m->context, &(*vcl)[d].cmd_queuecomm, m->buffer_size_comm, &(*vcl)[d].vy_sub1, &(*mloc)[d].vy_sub1);
            __GUARD create_pinned_memory_buffer(&m->context, &(*vcl)[d].cmd_queuecomm, m->buffer_size_comm, &(*vcl)[d].sxy_sub2, &(*mloc)[d].sxy_sub2);
            __GUARD create_pinned_memory_buffer(&m->context, &(*vcl)[d].cmd_queuecomm, m->buffer_size_comm, &(*vcl)[d].syz_sub2, &(*mloc)[d].syz_sub2);
            __GUARD create_pinned_memory_buffer(&m->context, &(*vcl)[d].cmd_queuecomm, m->buffer_size_comm, &(*vcl)[d].vy_sub2, &(*mloc)[d].vy_sub2);
            
            __GUARD create_gpu_memory_buffer( &m->context, m->buffer_size_comm,    &(*vcl)[d].sxy_sub1_dev);
            __GUARD create_gpu_memory_buffer( &m->context, m->buffer_size_comm,    &(*vcl)[d].syz_sub1_dev);
            __GUARD create_gpu_memory_buffer( &m->context, m->buffer_size_comm,    &(*vcl)[d].vy_sub1_dev);
            __GUARD create_gpu_memory_buffer( &m->context, m->buffer_size_comm,    &(*vcl)[d].sxy_sub2_dev);
            __GUARD create_gpu_memory_buffer( &m->context, m->buffer_size_comm,    &(*vcl)[d].syz_sub2_dev);
            __GUARD create_gpu_memory_buffer( &m->context, m->buffer_size_comm,    &(*vcl)[d].vy_sub2_dev);
            
        }
        if (m->ND==3){// For 3D
            __GUARD create_pinned_memory_buffer(&m->context, &(*vcl)[d].cmd_queuecomm, m->buffer_size_comm, &(*vcl)[d].syy_sub1, &(*mloc)[d].syy_sub1);
            __GUARD create_pinned_memory_buffer(&m->context, &(*vcl)[d].cmd_queuecomm, m->buffer_size_comm, &(*vcl)[d].syy_sub2, &(*mloc)[d].syy_sub2);
=======
            // If we want the movie, allocate memory for variables
            if (m->MOVOUT){
                if (m->vars[i].to_output){
                    di->vars[i].gl_mov=&m->vars[i].gl_mov[bufoff];
                    GMALLOC(di->vars[i].cl_var.host,
                            di->vars[i].num_ele*sizeof(float));
                    di->vars[i].cl_var.free_host=1;
                }
            }
>>>>>>> 38bd1bb7
            
        }

        //Create OpenCL buffers for transformed varibales
        for (i=0;i<m->ntvars;i++){
            // Create the buffers to output variables at receivers locations
            if (di->trans_vars[i].to_output){
                
                //Memory for recordings for this device on host side
                di->trans_vars[i].cl_varout.size=sizeof(float)
                * m->NT * m->src_recs.ngmax;
                __GUARD clbuf_create( di->context_ptr, &di->trans_vars[i].cl_varout);
                GMALLOC(di->trans_vars[i].cl_varout.host, di->trans_vars[i].cl_varout.size);
                di->trans_vars[i].cl_varout.free_host=1;
            }
        }
        
        //Create constants structure and buffers, transfer to device
        di->ncsts=m->ncsts;
        GMALLOC(di->csts, sizeof(constants)*m->ncsts);
        for (i=0;i<m->ncsts;i++){
            di->csts[i]=m->csts[i];
            //Size of constants does not depend of domain decomposition
            di->csts[i].cl_cst.size=sizeof(float)*di->csts[i].num_ele;
            di->csts[i].cl_cst.host=m->csts[i].gl_cst;
            __GUARD clbuf_create( di->context_ptr, &di->csts[i].cl_cst);
            __GUARD clbuf_send( &di->queue, &di->csts[i].cl_cst);
            
        }
        
        __GUARD gpu_intialize_sources(&m->context, &(*vcl)[d].program_sources, &(*vcl)[d].kernel_sources, (*mloc)[d].local_work_size, &(*vcl)[d], m, &(*mloc)[d]);
        
<<<<<<< HEAD
        
        if (state !=CL_SUCCESS) CLPERR(state);


        //If we want the gradient by the adjoint model method, we create the variables
        if (m->gradout==1 ){
=======
        // Determine the size of the outside boundary used for the back
        // propagation of the seismic wavefield
        // TODO: this is ugly and model specific, find a better way
        if (m->BACK_PROP_TYPE==1 && m->GRADOUT){
>>>>>>> 38bd1bb7
            
            GMALLOC(di->vars_adj, sizeof(variable)*m->nvars);
            for (i=0;i<m->nvars;i++){
                di->vars_adj[i]=di->vars[i];
                di->vars_adj[i].cl_varout.free_host=0;
                di->vars_adj[i].cl_var.mem = 0;
                di->vars_adj[i].cl_varout.mem = 0;
                di->vars_adj[i].cl_varbnd.mem = 0;
                di->vars_adj[i].cl_fvar.mem = 0;
                di->vars_adj[i].cl_fvar_adj.mem = 0;
                di->vars_adj[i].cl_buf1.mem = 0;
                di->vars_adj[i].cl_buf2.mem = 0;
                di->vars_adj[i].cl_var_res.mem = 0;
                di->vars_adj[i].cl_var.free_host=0;
                di->vars_adj[i].cl_varout.free_host=0;
                di->vars_adj[i].cl_varbnd.free_host=0;
                di->vars_adj[i].cl_fvar.free_host=0;
                di->vars_adj[i].cl_fvar_adj.free_host=0;
                di->vars_adj[i].cl_buf1.free_host=0;
                di->vars_adj[i].cl_buf2.free_host=0;
                di->vars_adj[i].cl_var_res.free_host=0;
            }
            
            for (i=0;i<m->nvars;i++){
                //Add the variable to variables to communicate during update
                if (di->vars_adj[i].to_comm>0){
                    j=di->vars_adj[i].to_comm-1;
                    di->ups_adj[j].v2com[di->ups_adj[j].nvcom]=&di->vars_adj[i];
                    di->ups_adj[j].nvcom++;
                }
                __GUARD clbuf_create( di->context_ptr, &di->vars_adj[i].cl_var);
                if (di->vars[i].to_comm && (d>0
                                            || m->MYLOCALID>0
                                            || d<m->NUM_DEVICES-1
                                            || m->MYLOCALID<m->NLOCALP-1)){
                    
                    __GUARD clbuf_create_pin(di->context_ptr,
                                             &di->queuecomm,
                                             &di->vars_adj[i].cl_buf1);
                    __GUARD clbuf_create_pin(di->context_ptr,
                                             &di->queuecomm,
                                             &di->vars_adj[i].cl_buf2);
                }
            }
            int lenz;
            if (m->FREESURF==0){
                lenz = di->N[0]-2*m->NAB-2*m->FDOH;
            }
            else{
                lenz = di->N[0]-m->NAB-m->FDOH;
            }
            if (m->ND==3){// For 3D
                if (m->NUM_DEVICES==1 && m->NLOCALP==1)
                    di->NBND=(di->N[2]-2*m->NAB)*(di->N[1]-2*m->NAB)*2*m->FDOH
                    +(di->N[2]-2*m->NAB)*(lenz)*2*m->FDOH
                    +(di->N[1]-2*m->NAB-2*m->FDOH)*(lenz)
                    *2*m->FDOH;
                
                else if ( (d==0 && m->MYLOCALID==0)
                         || (d==m->NUM_DEVICES-1 && m->MYLOCALID==m->NLOCALP-1))
                    di->NBND=(di->N[2]-m->NAB)*(di->N[1]-2*m->NAB)*2*m->FDOH
                    +(di->N[2]-m->NAB)*(lenz)*2*m->FDOH
                    +(di->N[1]-2*m->NAB-2*m->FDOH)*(lenz)*m->FDOH;
                
                else
                    di->NBND=di->N[2]*(di->N[1]-2*m->NAB)*2*m->FDOH+
                    di->N[2]*(lenz)*2*m->FDOH;
            }
            else{
                if (m->NUM_DEVICES==1 && m->NLOCALP==1){
                    di->NBND=(di->N[1]-2*m->NAB)*2*m->FDOH+(lenz)*2*m->FDOH;
                }
                else if ( (d==0 && m->MYLOCALID==0)
                         || (d==(m->NUM_DEVICES-1) && m->MYLOCALID==(m->NLOCALP-1))){
                    di->NBND=(lenz)*m->FDOH+ (di->N[1]-m->NAB)*2*m->FDOH;
                    }
                else{
                    di->NBND= (di->N[1])*2*m->FDOH;
                }
            }
            for (i=0;i<m->nvars;i++){
                if (di->vars[i].to_comm){
                    di->vars[i].cl_varbnd.size=sizeof(float) * di->NBND;
                    di->vars[i].cl_varbnd.sizepin=sizeof(float) *di->NBND*m->NT;
                    if (m->FP16>1){
                        di->vars[i].cl_varbnd.size/=2;
                        di->vars[i].cl_varbnd.sizepin/=2;
                    }
                    __GUARD clbuf_create_pin( di->context_ptr,
                                              &di->queuecomm,
                                              &di->vars[i].cl_varbnd);
                }
            }
            
            

<<<<<<< HEAD
                
                //Allocate the gradient output
                __GUARD create_gpu_memory_buffer( &m->context, (*vcl)[d].buffer_size_model, &(*vcl)[d].gradrho);
                if (m->ND!=21){
                    __GUARD create_gpu_memory_buffer( &m->context, (*vcl)[d].buffer_size_model, &(*vcl)[d].gradM);
                }
                __GUARD create_gpu_memory_buffer( &m->context, (*vcl)[d].buffer_size_model, &(*vcl)[d].gradmu);
                if (m->L>0){
                    if (m->ND!=21){
                        __GUARD create_gpu_memory_buffer( &m->context, (*vcl)[d].buffer_size_model, &(*vcl)[d].gradtaup);
                    }
                    __GUARD create_gpu_memory_buffer( &m->context, (*vcl)[d].buffer_size_model, &(*vcl)[d].gradtaus);
                }
                
                
                //Allocate H output
                if (m->Hout==1){
                    __GUARD create_gpu_memory_buffer( &m->context, (*vcl)[d].buffer_size_model, &(*vcl)[d].Hrho);
                    if (m->ND!=21){
                        __GUARD create_gpu_memory_buffer( &m->context, (*vcl)[d].buffer_size_model, &(*vcl)[d].HM);
                    }
                    __GUARD create_gpu_memory_buffer( &m->context, (*vcl)[d].buffer_size_model, &(*vcl)[d].Hmu);
                    if (m->L>0){
                        if (m->ND!=21){
                            __GUARD create_gpu_memory_buffer( &m->context, (*vcl)[d].buffer_size_model, &(*vcl)[d].Htaup);
                        }
                        __GUARD create_gpu_memory_buffer( &m->context, (*vcl)[d].buffer_size_model, &(*vcl)[d].Htaus);
                    }
                }
                
                if (state !=CL_SUCCESS) CLPERR(state);
                
                //Create buffers and memory for GPU communication of the residual wavefield
                if (m->ND!=21){
                    __GUARD create_pinned_memory_buffer(&m->context, &(*vcl)[d].cmd_queuecomm, m->buffer_size_comm, &(*vcl)[d].sxx_r_sub1, &(*mloc)[d].sxx_r_sub1);
                    __GUARD create_pinned_memory_buffer(&m->context, &(*vcl)[d].cmd_queuecomm, m->buffer_size_comm, &(*vcl)[d].szz_r_sub1, &(*mloc)[d].szz_r_sub1);
                    __GUARD create_pinned_memory_buffer(&m->context, &(*vcl)[d].cmd_queuecomm, m->buffer_size_comm, &(*vcl)[d].sxz_r_sub1, &(*mloc)[d].sxz_r_sub1);
                    __GUARD create_pinned_memory_buffer(&m->context, &(*vcl)[d].cmd_queuecomm, m->buffer_size_comm, &(*vcl)[d].vx_r_sub1, &(*mloc)[d].vx_r_sub1);
                    __GUARD create_pinned_memory_buffer(&m->context, &(*vcl)[d].cmd_queuecomm, m->buffer_size_comm, &(*vcl)[d].vz_r_sub1, &(*mloc)[d].vz_r_sub1);
                    __GUARD create_pinned_memory_buffer(&m->context, &(*vcl)[d].cmd_queuecomm, m->buffer_size_comm, &(*vcl)[d].sxx_r_sub2, &(*mloc)[d].sxx_r_sub2);
                    __GUARD create_pinned_memory_buffer(&m->context, &(*vcl)[d].cmd_queuecomm, m->buffer_size_comm, &(*vcl)[d].szz_r_sub2, &(*mloc)[d].szz_r_sub2);
                    __GUARD create_pinned_memory_buffer(&m->context, &(*vcl)[d].cmd_queuecomm, m->buffer_size_comm, &(*vcl)[d].sxz_r_sub2, &(*mloc)[d].sxz_r_sub2);
                    __GUARD create_pinned_memory_buffer(&m->context, &(*vcl)[d].cmd_queuecomm, m->buffer_size_comm, &(*vcl)[d].vx_r_sub2, &(*mloc)[d].vx_r_sub2);
                    __GUARD create_pinned_memory_buffer(&m->context, &(*vcl)[d].cmd_queuecomm, m->buffer_size_comm, &(*vcl)[d].vz_r_sub2, &(*mloc)[d].vz_r_sub2);
                    
                    __GUARD create_gpu_memory_buffer( &m->context, m->buffer_size_comm,    &(*vcl)[d].sxx_r_sub1_dev);
                    __GUARD create_gpu_memory_buffer( &m->context, m->buffer_size_comm,    &(*vcl)[d].szz_r_sub1_dev);
                    __GUARD create_gpu_memory_buffer( &m->context, m->buffer_size_comm,    &(*vcl)[d].sxz_r_sub1_dev);
                    __GUARD create_gpu_memory_buffer( &m->context, m->buffer_size_comm,    &(*vcl)[d].vx_r_sub1_dev);
                    __GUARD create_gpu_memory_buffer( &m->context, m->buffer_size_comm,    &(*vcl)[d].vz_r_sub1_dev);
                    __GUARD create_gpu_memory_buffer( &m->context, m->buffer_size_comm,    &(*vcl)[d].sxx_r_sub2_dev);
                    __GUARD create_gpu_memory_buffer( &m->context, m->buffer_size_comm,    &(*vcl)[d].szz_r_sub2_dev);
                    __GUARD create_gpu_memory_buffer( &m->context, m->buffer_size_comm,    &(*vcl)[d].sxz_r_sub2_dev);
                    __GUARD create_gpu_memory_buffer( &m->context, m->buffer_size_comm,    &(*vcl)[d].vx_r_sub2_dev);
                    __GUARD create_gpu_memory_buffer( &m->context, m->buffer_size_comm,    &(*vcl)[d].vz_r_sub2_dev);
                }
                if (m->ND==3 || m->ND==21){
                    __GUARD create_pinned_memory_buffer(&m->context, &(*vcl)[d].cmd_queuecomm, m->buffer_size_comm, &(*vcl)[d].sxy_r_sub1, &(*mloc)[d].sxy_r_sub1);
                    __GUARD create_pinned_memory_buffer(&m->context, &(*vcl)[d].cmd_queuecomm, m->buffer_size_comm, &(*vcl)[d].syz_r_sub1, &(*mloc)[d].syz_r_sub1);
                    __GUARD create_pinned_memory_buffer(&m->context, &(*vcl)[d].cmd_queuecomm, m->buffer_size_comm, &(*vcl)[d].vy_r_sub1, &(*mloc)[d].vy_r_sub1);
                    __GUARD create_pinned_memory_buffer(&m->context, &(*vcl)[d].cmd_queuecomm, m->buffer_size_comm, &(*vcl)[d].sxy_r_sub2, &(*mloc)[d].sxy_r_sub2);
                    __GUARD create_pinned_memory_buffer(&m->context, &(*vcl)[d].cmd_queuecomm, m->buffer_size_comm, &(*vcl)[d].syz_r_sub2, &(*mloc)[d].syz_r_sub2);
                    __GUARD create_pinned_memory_buffer(&m->context, &(*vcl)[d].cmd_queuecomm, m->buffer_size_comm, &(*vcl)[d].vy_r_sub2, &(*mloc)[d].vy_r_sub2);
                    
                    __GUARD create_gpu_memory_buffer( &m->context, m->buffer_size_comm,    &(*vcl)[d].sxy_r_sub1_dev);
                    __GUARD create_gpu_memory_buffer( &m->context, m->buffer_size_comm,    &(*vcl)[d].syz_r_sub1_dev);
                    __GUARD create_gpu_memory_buffer( &m->context, m->buffer_size_comm,    &(*vcl)[d].vy_r_sub1_dev);
                    __GUARD create_gpu_memory_buffer( &m->context, m->buffer_size_comm,    &(*vcl)[d].sxy_r_sub2_dev);
                    __GUARD create_gpu_memory_buffer( &m->context, m->buffer_size_comm,    &(*vcl)[d].syz_r_sub2_dev);
                    __GUARD create_gpu_memory_buffer( &m->context, m->buffer_size_comm,    &(*vcl)[d].vy_r_sub2_dev);
                    
                }
                if (m->ND==3){// For 3D
                    __GUARD create_pinned_memory_buffer(&m->context, &(*vcl)[d].cmd_queuecomm, m->buffer_size_comm, &(*vcl)[d].syy_r_sub1, &(*mloc)[d].syy_r_sub1);
                    __GUARD create_pinned_memory_buffer(&m->context, &(*vcl)[d].cmd_queuecomm, m->buffer_size_comm, &(*vcl)[d].syy_r_sub2, &(*mloc)[d].syy_r_sub2);
                    
                    __GUARD create_gpu_memory_buffer( &m->context, m->buffer_size_comm,    &(*vcl)[d].syy_r_sub1_dev);
                    __GUARD create_gpu_memory_buffer( &m->context, m->buffer_size_comm,    &(*vcl)[d].syy_r_sub2_dev);
                }
                
=======
>>>>>>> 38bd1bb7

        }
        // Create the update kernels
        di->nupdates=m->nupdates;
        for (i=0;i<m->nupdates;i++){
            di->ups_f[i].center.OFFCOMM=offcom1;
            di->ups_f[i].center.LCOMM=LCOMM;
            __GUARD prog_create(m, di,  &di->ups_f[i].center);
            if (d>0 || m->MYLOCALID>0){
                di->ups_f[i].com1.OFFCOMM=0;
                di->ups_f[i].com1.LCOMM=LCOMM;
                di->ups_f[i].com1.COMM=1;
                __GUARD prog_create(m, di,  &di->ups_f[i].com1);
                
                __GUARD kernel_fcom_out( di ,di->vars,
                                        &di->ups_f[i].fcom1_out, i+1, 1, 0);
                __GUARD prog_create(m, di,  &di->ups_f[i].fcom1_out);
                __GUARD kernel_fcom_in( di ,di->vars,
                                       &di->ups_f[i].fcom1_in, i+1, 1, 0);
                __GUARD prog_create(m, di,  &di->ups_f[i].fcom1_in);
            }
            if (d<m->NUM_DEVICES-1 || m->MYLOCALID<m->NLOCALP-1){
                di->ups_f[i].com2.OFFCOMM=offcom2;
                di->ups_f[i].com2.LCOMM=LCOMM;
                di->ups_f[i].com2.COMM=1;
                __GUARD prog_create(m, di,  &di->ups_f[i].com2);
                
                __GUARD kernel_fcom_out( di, di->vars,
                                     &di->ups_f[i].fcom2_out, i+1, 2, 0);
                __GUARD prog_create(m, di,  &di->ups_f[i].fcom2_out);
                __GUARD kernel_fcom_in(di ,di->vars,
                                   &di->ups_f[i].fcom2_in, i+1, 2, 0);
                __GUARD prog_create(m, di,  &di->ups_f[i].fcom2_in);
            }
        }
        if (m->GRADOUT){
            for (i=0;i<m->nupdates;i++){
                di->ups_adj[i].center.OFFCOMM=offcom1;
                di->ups_adj[i].center.LCOMM=LCOMM;
                __GUARD prog_create(m, di,  &di->ups_adj[i].center);
                if (d>0 || m->MYLOCALID>0){
                    di->ups_adj[i].com1.OFFCOMM=0;
                    di->ups_adj[i].com1.LCOMM=LCOMM;
                    di->ups_adj[i].com1.COMM=1;
                    __GUARD prog_create(m, di,  &di->ups_adj[i].com1);
                    
                    if (m->BACK_PROP_TYPE==1){
                        __GUARD kernel_fcom_out( di ,di->vars,
                                                &di->ups_adj[i].fcom1_out, i+1, 1, 1);
                        __GUARD prog_create(m, di,  &di->ups_adj[i].fcom1_out);
                        __GUARD kernel_fcom_in( di ,di->vars,
                                               &di->ups_adj[i].fcom1_in, i+1, 1, 1);
                        __GUARD prog_create(m, di,  &di->ups_adj[i].fcom1_in);

                    }
                }
                if (d<m->NUM_DEVICES-1 || m->MYLOCALID<m->NLOCALP-1){
                    di->ups_adj[i].com2.OFFCOMM=offcom2;
                    di->ups_adj[i].com2.LCOMM=LCOMM;
                    di->ups_adj[i].com2.COMM=1;
                    __GUARD prog_create(m, di,  &di->ups_adj[i].com2);
                    
                    if (m->BACK_PROP_TYPE==1){
                        __GUARD kernel_fcom_out(di, di->vars,
                                                &di->ups_adj[i].fcom2_out, i+1, 2, 1);
                        __GUARD prog_create(m, di,  &di->ups_adj[i].fcom2_out);
                        __GUARD kernel_fcom_in(di ,di->vars,
                                               &di->ups_adj[i].fcom2_in, i+1, 2, 1);
                        __GUARD prog_create(m, di,  &di->ups_adj[i].fcom2_in);
                    }
                }
<<<<<<< HEAD
                if (state !=CL_SUCCESS) CLPERR(state);
   
            }
            
            if (m->gradsrcout ){
                __GUARD create_gpu_memory_buffer( &m->context, buffer_size_s, &(*vcl)[d].gradsrc);
=======
>>>>>>> 38bd1bb7
            }
        }
        
        //Create automaticly kernels for gradient, variable inti, sources ...
        __GUARD kernel_sources(m, di,  &di->src_recs.sources);
        __GUARD prog_create(m, di,  &di->src_recs.sources);
        
        if (m->VARSOUT>0 || m->GRADOUT || m->RMSOUT || m->RESOUT){
            __GUARD kernel_varout(di, &di->src_recs.varsout);
            __GUARD prog_create(m, di,  &di->src_recs.varsout);
            
            __GUARD kernel_varoutinit(di, &di->src_recs.varsoutinit);
            __GUARD prog_create(m, di,  &di->src_recs.varsoutinit);
        }
        
        __GUARD kernel_varinit(di, m, di->vars, &di->bnd_cnds.init_f, 0);
        __GUARD prog_create(m, di,  &di->bnd_cnds.init_f);
        
        if (m->GRADOUT){
            __GUARD kernel_residuals(di,
                                     &di->src_recs.residuals,
                                     m->BACK_PROP_TYPE);
            __GUARD prog_create(m, di,  &di->src_recs.residuals);
            
            if (m->BACK_PROP_TYPE==1){
                __GUARD kernel_varinit(di,m,
                                       di->vars_adj,
                                       &di->bnd_cnds.init_adj, 1);
                __GUARD prog_create(m, di,  &di->bnd_cnds.init_adj);
                
                
                __GUARD kernel_gradinit(di, di->pars, &di->grads.init);
                __GUARD prog_create(m, di,  &di->grads.init);
                
            }
            else if(m->BACK_PROP_TYPE==2){
                __GUARD kernel_initsavefreqs(di, di->vars,
                                                      &di->grads.initsavefreqs);
                __GUARD prog_create(m, di,  &di->grads.initsavefreqs);
                
                
                kernel_savefreqs(di, di->vars, &di->grads.savefreqs);
                __GUARD prog_create(m, di,  &di->grads.savefreqs);
                
            }
<<<<<<< HEAD
            if (state !=CL_SUCCESS) CLPERR(state);
        }

        /*Transfer memory from host to the device*/
        if ((*m).abs_type==1){
            
            __GUARD transfer_gpu_memory( &(*vcl)[d].cmd_queue, 2*buffer_size_taper,    &(*vcl)[d].K_x, m->K_x );
            __GUARD transfer_gpu_memory( &(*vcl)[d].cmd_queue, 2*buffer_size_taper,    &(*vcl)[d].a_x, m->a_x );
            __GUARD transfer_gpu_memory( &(*vcl)[d].cmd_queue, 2*buffer_size_taper,    &(*vcl)[d].b_x, m->b_x );
            __GUARD transfer_gpu_memory( &(*vcl)[d].cmd_queue, 2*buffer_size_taper,    &(*vcl)[d].K_x_half, m->K_x_half );
            __GUARD transfer_gpu_memory( &(*vcl)[d].cmd_queue, 2*buffer_size_taper,    &(*vcl)[d].a_x_half, m->a_x_half );
            __GUARD transfer_gpu_memory( &(*vcl)[d].cmd_queue, 2*buffer_size_taper,    &(*vcl)[d].b_x_half, m->b_x_half );
=======
>>>>>>> 38bd1bb7
            
            if (m->GRADSRCOUT){
                __GUARD kernel_init_gradsrc( &di->src_recs.init_gradsrc);
                __GUARD prog_create(m, di,  &di->src_recs.init_gradsrc);
            }
        }
    
        
        //TODO Boundary conditions should be included in the update kernel
        //TODO Adjoint free surface
        if (m->FREESURF){
            di->bnd_cnds.surf=m->bnd_cnds.surf;
            __GUARD prog_create(m, di,  &di->bnd_cnds.surf);
            di->bnd_cnds.surf.wdim=m->NDIM-1;
            for (i=1;i<m->NDIM;i++){
                di->bnd_cnds.surf.gsize[i-1]=di->N[i];
            }
            if (m->GRADOUT){
                di->bnd_cnds.surf_adj=m->bnd_cnds.surf_adj;
                __GUARD prog_create(m, di,  &di->bnd_cnds.surf_adj);
                di->bnd_cnds.surf_adj.wdim=m->NDIM-1;
                for (i=1;i<m->NDIM;i++){
                    di->bnd_cnds.surf_adj.gsize[i-1]=di->N[i];
                }
            }
        }
        
        //TODO Create automatically the kernel for saving boundary
        //TODO Implement random boundaries instead
        if (m->GRADOUT && m->BACK_PROP_TYPE==1){
            di->grads.savebnd=m->grads.savebnd;
            __GUARD prog_create(m, di,  &di->grads.savebnd);
            if (m->FP16==0){
                di->grads.savebnd.gsize[0]=di->NBND;
            }
            else{
                di->grads.savebnd.gsize[0]=di->NBND/2;
            }
            di->grads.savebnd.wdim=1;
        }
        
        
<<<<<<< HEAD
        if (state !=CL_SUCCESS) CLPERR(state);
=======
>>>>>>> 38bd1bb7
        
    }
    int adj = 0;
    if (m->GRADOUT && m->BACK_PROP_TYPE==1){
        adj=1;
    }
    __GUARD event_dependency(m, dev, adj);

    #ifndef __NOMPI__
    if (state && m->MPI_INIT==1)
        MPI_Bcast( &state, 1, MPI_INT, m->GID, MPI_COMM_WORLD );
    #endif
    
    return state;


}<|MERGE_RESOLUTION|>--- conflicted
+++ resolved
@@ -482,62 +482,9 @@
             
         }
 
-<<<<<<< HEAD
-        
-        // Create the memory to read the seismograms for each shot
-        if (m->vxout && !state){
-            alloc_seismo(&(*mloc)[d].vxout, m->ns, m->allng, m->NT, m->nrec);
-        }
-        if (m->vyout && !state){
-            alloc_seismo(&(*mloc)[d].vyout, m->ns, m->allng, m->NT, m->nrec);
-        }
-        if (m->vzout && !state){
-            alloc_seismo(&(*mloc)[d].vzout, m->ns, m->allng, m->NT, m->nrec);
-        }
-        if (m->sxxout && !state){
-            alloc_seismo(&(*mloc)[d].sxxout, m->ns, m->allng, m->NT, m->nrec);
-        }
-        if (m->syyout && !state){
-            alloc_seismo(&(*mloc)[d].syyout, m->ns, m->allng, m->NT, m->nrec);
-        }
-        if (m->szzout && !state){
-            alloc_seismo(&(*mloc)[d].szzout, m->ns, m->allng, m->NT, m->nrec);
-        }
-        if (m->sxyout && !state){
-            alloc_seismo(&(*mloc)[d].sxyout, m->ns, m->allng, m->NT, m->nrec);
-        }
-        if (m->sxzout && !state){
-            alloc_seismo(&(*mloc)[d].sxzout, m->ns, m->allng, m->NT, m->nrec);
-        }
-        if (m->syzout && !state){
-            alloc_seismo(&(*mloc)[d].syzout, m->ns, m->allng, m->NT, m->nrec);
-        }
-        if (m->pout && !state){
-            alloc_seismo(&(*mloc)[d].pout, m->ns, m->allng, m->NT, m->nrec);
-        }
-        
-        
-        
-        
-        // Get some properties of the device
-        __GUARD  clGetCommandQueueInfo(	(*vcl)[d].cmd_queue, CL_QUEUE_DEVICE, sizeof(cl_device_id), &device, NULL);
-        if (state !=CL_SUCCESS) CLPERR(state);
-        
-        __GUARD clGetDeviceInfo(device, CL_DEVICE_MAX_WORK_ITEM_SIZES, sizeof(workitem_size), &workitem_size, NULL);
-        __GUARD clGetDeviceInfo(device, CL_DEVICE_MAX_WORK_GROUP_SIZE, sizeof(workgroup_size), &workgroup_size, NULL);
-        __GUARD clGetDeviceInfo(device, CL_DEVICE_LOCAL_MEM_SIZE, sizeof(local_mem_size), &local_mem_size, NULL);
-        if (state !=CL_SUCCESS) CLPERR(state);
-        
-        //Intel SDK does not give the right max work_group_size our kernels, we force it here!
-        if (!state && m->pref_device_type==CL_DEVICE_TYPE_CPU) workgroup_size= workgroup_size>1024 ? 1024:workgroup_size;
-        if (!state && m->pref_device_type==CL_DEVICE_TYPE_ACCELERATOR) workgroup_size= workgroup_size>1024 ? 1024:workgroup_size;
-        
-        // Define the local work size and global work size of the device.
-=======
         // Define the local work size of the update kernels.
         //By default, it is 32 elements long to have coalesced memory in cuda
         //Local memory usage must fit the size of local memory of the device
->>>>>>> 38bd1bb7
         if (!state){
             lsize[0]=32;
             if (m->NDIM==2){
@@ -640,17 +587,10 @@
             
         }
         
-<<<<<<< HEAD
-        // Check global memory is sufficient
-        __GUARD clGetDeviceInfo(device, CL_DEVICE_GLOBAL_MEM_SIZE, sizeof(global_mem_size), &global_mem_size, NULL);
-        if (state !=CL_SUCCESS) CLPERR(state);
- 
-=======
         // Define the global work size of the update kernels.
         // To overlap computations and communications, we have 3 kernels:
         // One for the interior (no communications) and 2 for the front and back
         // We define here de sizes of those region (offcom1, offcom2)
->>>>>>> 38bd1bb7
         if (!state){
             if (di->LOCAL_OFF==1){
                 // If we turn off local memory usage, use one dimension worksize
@@ -947,56 +887,6 @@
                 di->vars[i].cl_fvar_adj.free_host=1;
             }
             
-<<<<<<< HEAD
-        }
-        else if (m->abs_type==2) {
-            __GUARD create_gpu_memory_buffer( &m->context, buffer_size_taper, &(*vcl)[d].taper);
-        }
-        if (state !=CL_SUCCESS) CLPERR(state);
-        // Create the sub-buffers that will transfer seismic variables between the GPUs at each time step
-        if (m->ND!=21){
-            __GUARD create_pinned_memory_buffer(&m->context, &(*vcl)[d].cmd_queuecomm, m->buffer_size_comm, &(*vcl)[d].sxx_sub1, &(*mloc)[d].sxx_sub1);
-            __GUARD create_pinned_memory_buffer(&m->context, &(*vcl)[d].cmd_queuecomm, m->buffer_size_comm, &(*vcl)[d].szz_sub1, &(*mloc)[d].szz_sub1);
-            __GUARD create_pinned_memory_buffer(&m->context, &(*vcl)[d].cmd_queuecomm, m->buffer_size_comm, &(*vcl)[d].sxz_sub1, &(*mloc)[d].sxz_sub1);
-            __GUARD create_pinned_memory_buffer(&m->context, &(*vcl)[d].cmd_queuecomm, m->buffer_size_comm, &(*vcl)[d].vx_sub1, &(*mloc)[d].vx_sub1);
-            __GUARD create_pinned_memory_buffer(&m->context, &(*vcl)[d].cmd_queuecomm, m->buffer_size_comm, &(*vcl)[d].vz_sub1, &(*mloc)[d].vz_sub1);
-            __GUARD create_pinned_memory_buffer(&m->context, &(*vcl)[d].cmd_queuecomm, m->buffer_size_comm, &(*vcl)[d].sxx_sub2, &(*mloc)[d].sxx_sub2);
-            __GUARD create_pinned_memory_buffer(&m->context, &(*vcl)[d].cmd_queuecomm, m->buffer_size_comm, &(*vcl)[d].szz_sub2, &(*mloc)[d].szz_sub2);
-            __GUARD create_pinned_memory_buffer(&m->context, &(*vcl)[d].cmd_queuecomm, m->buffer_size_comm, &(*vcl)[d].sxz_sub2, &(*mloc)[d].sxz_sub2);
-            __GUARD create_pinned_memory_buffer(&m->context, &(*vcl)[d].cmd_queuecomm, m->buffer_size_comm, &(*vcl)[d].vx_sub2, &(*mloc)[d].vx_sub2);
-            __GUARD create_pinned_memory_buffer(&m->context, &(*vcl)[d].cmd_queuecomm, m->buffer_size_comm, &(*vcl)[d].vz_sub2, &(*mloc)[d].vz_sub2);
-            
-            __GUARD create_gpu_memory_buffer( &m->context, m->buffer_size_comm,    &(*vcl)[d].sxx_sub1_dev);
-            __GUARD create_gpu_memory_buffer( &m->context, m->buffer_size_comm,    &(*vcl)[d].szz_sub1_dev);
-            __GUARD create_gpu_memory_buffer( &m->context, m->buffer_size_comm,    &(*vcl)[d].sxz_sub1_dev);
-            __GUARD create_gpu_memory_buffer( &m->context, m->buffer_size_comm,    &(*vcl)[d].vx_sub1_dev);
-            __GUARD create_gpu_memory_buffer( &m->context, m->buffer_size_comm,    &(*vcl)[d].vz_sub1_dev);
-            __GUARD create_gpu_memory_buffer( &m->context, m->buffer_size_comm,    &(*vcl)[d].sxx_sub2_dev);
-            __GUARD create_gpu_memory_buffer( &m->context, m->buffer_size_comm,    &(*vcl)[d].szz_sub2_dev);
-            __GUARD create_gpu_memory_buffer( &m->context, m->buffer_size_comm,    &(*vcl)[d].sxz_sub2_dev);
-            __GUARD create_gpu_memory_buffer( &m->context, m->buffer_size_comm,    &(*vcl)[d].vx_sub2_dev);
-            __GUARD create_gpu_memory_buffer( &m->context, m->buffer_size_comm,    &(*vcl)[d].vz_sub2_dev);
-        }
-        if (m->ND==3 || m->ND==21){
-            __GUARD create_pinned_memory_buffer(&m->context, &(*vcl)[d].cmd_queuecomm, m->buffer_size_comm, &(*vcl)[d].sxy_sub1, &(*mloc)[d].sxy_sub1);
-            __GUARD create_pinned_memory_buffer(&m->context, &(*vcl)[d].cmd_queuecomm, m->buffer_size_comm, &(*vcl)[d].syz_sub1, &(*mloc)[d].syz_sub1);
-            __GUARD create_pinned_memory_buffer(&m->context, &(*vcl)[d].cmd_queuecomm, m->buffer_size_comm, &(*vcl)[d].vy_sub1, &(*mloc)[d].vy_sub1);
-            __GUARD create_pinned_memory_buffer(&m->context, &(*vcl)[d].cmd_queuecomm, m->buffer_size_comm, &(*vcl)[d].sxy_sub2, &(*mloc)[d].sxy_sub2);
-            __GUARD create_pinned_memory_buffer(&m->context, &(*vcl)[d].cmd_queuecomm, m->buffer_size_comm, &(*vcl)[d].syz_sub2, &(*mloc)[d].syz_sub2);
-            __GUARD create_pinned_memory_buffer(&m->context, &(*vcl)[d].cmd_queuecomm, m->buffer_size_comm, &(*vcl)[d].vy_sub2, &(*mloc)[d].vy_sub2);
-            
-            __GUARD create_gpu_memory_buffer( &m->context, m->buffer_size_comm,    &(*vcl)[d].sxy_sub1_dev);
-            __GUARD create_gpu_memory_buffer( &m->context, m->buffer_size_comm,    &(*vcl)[d].syz_sub1_dev);
-            __GUARD create_gpu_memory_buffer( &m->context, m->buffer_size_comm,    &(*vcl)[d].vy_sub1_dev);
-            __GUARD create_gpu_memory_buffer( &m->context, m->buffer_size_comm,    &(*vcl)[d].sxy_sub2_dev);
-            __GUARD create_gpu_memory_buffer( &m->context, m->buffer_size_comm,    &(*vcl)[d].syz_sub2_dev);
-            __GUARD create_gpu_memory_buffer( &m->context, m->buffer_size_comm,    &(*vcl)[d].vy_sub2_dev);
-            
-        }
-        if (m->ND==3){// For 3D
-            __GUARD create_pinned_memory_buffer(&m->context, &(*vcl)[d].cmd_queuecomm, m->buffer_size_comm, &(*vcl)[d].syy_sub1, &(*mloc)[d].syy_sub1);
-            __GUARD create_pinned_memory_buffer(&m->context, &(*vcl)[d].cmd_queuecomm, m->buffer_size_comm, &(*vcl)[d].syy_sub2, &(*mloc)[d].syy_sub2);
-=======
             // If we want the movie, allocate memory for variables
             if (m->MOVOUT){
                 if (m->vars[i].to_output){
@@ -1006,7 +896,6 @@
                     di->vars[i].cl_var.free_host=1;
                 }
             }
->>>>>>> 38bd1bb7
             
         }
 
@@ -1039,19 +928,10 @@
         
         __GUARD gpu_intialize_sources(&m->context, &(*vcl)[d].program_sources, &(*vcl)[d].kernel_sources, (*mloc)[d].local_work_size, &(*vcl)[d], m, &(*mloc)[d]);
         
-<<<<<<< HEAD
-        
-        if (state !=CL_SUCCESS) CLPERR(state);
-
-
-        //If we want the gradient by the adjoint model method, we create the variables
-        if (m->gradout==1 ){
-=======
         // Determine the size of the outside boundary used for the back
         // propagation of the seismic wavefield
         // TODO: this is ugly and model specific, find a better way
         if (m->BACK_PROP_TYPE==1 && m->GRADOUT){
->>>>>>> 38bd1bb7
             
             GMALLOC(di->vars_adj, sizeof(variable)*m->nvars);
             for (i=0;i<m->nvars;i++){
@@ -1146,92 +1026,6 @@
                 }
             }
             
-            
-
-<<<<<<< HEAD
-                
-                //Allocate the gradient output
-                __GUARD create_gpu_memory_buffer( &m->context, (*vcl)[d].buffer_size_model, &(*vcl)[d].gradrho);
-                if (m->ND!=21){
-                    __GUARD create_gpu_memory_buffer( &m->context, (*vcl)[d].buffer_size_model, &(*vcl)[d].gradM);
-                }
-                __GUARD create_gpu_memory_buffer( &m->context, (*vcl)[d].buffer_size_model, &(*vcl)[d].gradmu);
-                if (m->L>0){
-                    if (m->ND!=21){
-                        __GUARD create_gpu_memory_buffer( &m->context, (*vcl)[d].buffer_size_model, &(*vcl)[d].gradtaup);
-                    }
-                    __GUARD create_gpu_memory_buffer( &m->context, (*vcl)[d].buffer_size_model, &(*vcl)[d].gradtaus);
-                }
-                
-                
-                //Allocate H output
-                if (m->Hout==1){
-                    __GUARD create_gpu_memory_buffer( &m->context, (*vcl)[d].buffer_size_model, &(*vcl)[d].Hrho);
-                    if (m->ND!=21){
-                        __GUARD create_gpu_memory_buffer( &m->context, (*vcl)[d].buffer_size_model, &(*vcl)[d].HM);
-                    }
-                    __GUARD create_gpu_memory_buffer( &m->context, (*vcl)[d].buffer_size_model, &(*vcl)[d].Hmu);
-                    if (m->L>0){
-                        if (m->ND!=21){
-                            __GUARD create_gpu_memory_buffer( &m->context, (*vcl)[d].buffer_size_model, &(*vcl)[d].Htaup);
-                        }
-                        __GUARD create_gpu_memory_buffer( &m->context, (*vcl)[d].buffer_size_model, &(*vcl)[d].Htaus);
-                    }
-                }
-                
-                if (state !=CL_SUCCESS) CLPERR(state);
-                
-                //Create buffers and memory for GPU communication of the residual wavefield
-                if (m->ND!=21){
-                    __GUARD create_pinned_memory_buffer(&m->context, &(*vcl)[d].cmd_queuecomm, m->buffer_size_comm, &(*vcl)[d].sxx_r_sub1, &(*mloc)[d].sxx_r_sub1);
-                    __GUARD create_pinned_memory_buffer(&m->context, &(*vcl)[d].cmd_queuecomm, m->buffer_size_comm, &(*vcl)[d].szz_r_sub1, &(*mloc)[d].szz_r_sub1);
-                    __GUARD create_pinned_memory_buffer(&m->context, &(*vcl)[d].cmd_queuecomm, m->buffer_size_comm, &(*vcl)[d].sxz_r_sub1, &(*mloc)[d].sxz_r_sub1);
-                    __GUARD create_pinned_memory_buffer(&m->context, &(*vcl)[d].cmd_queuecomm, m->buffer_size_comm, &(*vcl)[d].vx_r_sub1, &(*mloc)[d].vx_r_sub1);
-                    __GUARD create_pinned_memory_buffer(&m->context, &(*vcl)[d].cmd_queuecomm, m->buffer_size_comm, &(*vcl)[d].vz_r_sub1, &(*mloc)[d].vz_r_sub1);
-                    __GUARD create_pinned_memory_buffer(&m->context, &(*vcl)[d].cmd_queuecomm, m->buffer_size_comm, &(*vcl)[d].sxx_r_sub2, &(*mloc)[d].sxx_r_sub2);
-                    __GUARD create_pinned_memory_buffer(&m->context, &(*vcl)[d].cmd_queuecomm, m->buffer_size_comm, &(*vcl)[d].szz_r_sub2, &(*mloc)[d].szz_r_sub2);
-                    __GUARD create_pinned_memory_buffer(&m->context, &(*vcl)[d].cmd_queuecomm, m->buffer_size_comm, &(*vcl)[d].sxz_r_sub2, &(*mloc)[d].sxz_r_sub2);
-                    __GUARD create_pinned_memory_buffer(&m->context, &(*vcl)[d].cmd_queuecomm, m->buffer_size_comm, &(*vcl)[d].vx_r_sub2, &(*mloc)[d].vx_r_sub2);
-                    __GUARD create_pinned_memory_buffer(&m->context, &(*vcl)[d].cmd_queuecomm, m->buffer_size_comm, &(*vcl)[d].vz_r_sub2, &(*mloc)[d].vz_r_sub2);
-                    
-                    __GUARD create_gpu_memory_buffer( &m->context, m->buffer_size_comm,    &(*vcl)[d].sxx_r_sub1_dev);
-                    __GUARD create_gpu_memory_buffer( &m->context, m->buffer_size_comm,    &(*vcl)[d].szz_r_sub1_dev);
-                    __GUARD create_gpu_memory_buffer( &m->context, m->buffer_size_comm,    &(*vcl)[d].sxz_r_sub1_dev);
-                    __GUARD create_gpu_memory_buffer( &m->context, m->buffer_size_comm,    &(*vcl)[d].vx_r_sub1_dev);
-                    __GUARD create_gpu_memory_buffer( &m->context, m->buffer_size_comm,    &(*vcl)[d].vz_r_sub1_dev);
-                    __GUARD create_gpu_memory_buffer( &m->context, m->buffer_size_comm,    &(*vcl)[d].sxx_r_sub2_dev);
-                    __GUARD create_gpu_memory_buffer( &m->context, m->buffer_size_comm,    &(*vcl)[d].szz_r_sub2_dev);
-                    __GUARD create_gpu_memory_buffer( &m->context, m->buffer_size_comm,    &(*vcl)[d].sxz_r_sub2_dev);
-                    __GUARD create_gpu_memory_buffer( &m->context, m->buffer_size_comm,    &(*vcl)[d].vx_r_sub2_dev);
-                    __GUARD create_gpu_memory_buffer( &m->context, m->buffer_size_comm,    &(*vcl)[d].vz_r_sub2_dev);
-                }
-                if (m->ND==3 || m->ND==21){
-                    __GUARD create_pinned_memory_buffer(&m->context, &(*vcl)[d].cmd_queuecomm, m->buffer_size_comm, &(*vcl)[d].sxy_r_sub1, &(*mloc)[d].sxy_r_sub1);
-                    __GUARD create_pinned_memory_buffer(&m->context, &(*vcl)[d].cmd_queuecomm, m->buffer_size_comm, &(*vcl)[d].syz_r_sub1, &(*mloc)[d].syz_r_sub1);
-                    __GUARD create_pinned_memory_buffer(&m->context, &(*vcl)[d].cmd_queuecomm, m->buffer_size_comm, &(*vcl)[d].vy_r_sub1, &(*mloc)[d].vy_r_sub1);
-                    __GUARD create_pinned_memory_buffer(&m->context, &(*vcl)[d].cmd_queuecomm, m->buffer_size_comm, &(*vcl)[d].sxy_r_sub2, &(*mloc)[d].sxy_r_sub2);
-                    __GUARD create_pinned_memory_buffer(&m->context, &(*vcl)[d].cmd_queuecomm, m->buffer_size_comm, &(*vcl)[d].syz_r_sub2, &(*mloc)[d].syz_r_sub2);
-                    __GUARD create_pinned_memory_buffer(&m->context, &(*vcl)[d].cmd_queuecomm, m->buffer_size_comm, &(*vcl)[d].vy_r_sub2, &(*mloc)[d].vy_r_sub2);
-                    
-                    __GUARD create_gpu_memory_buffer( &m->context, m->buffer_size_comm,    &(*vcl)[d].sxy_r_sub1_dev);
-                    __GUARD create_gpu_memory_buffer( &m->context, m->buffer_size_comm,    &(*vcl)[d].syz_r_sub1_dev);
-                    __GUARD create_gpu_memory_buffer( &m->context, m->buffer_size_comm,    &(*vcl)[d].vy_r_sub1_dev);
-                    __GUARD create_gpu_memory_buffer( &m->context, m->buffer_size_comm,    &(*vcl)[d].sxy_r_sub2_dev);
-                    __GUARD create_gpu_memory_buffer( &m->context, m->buffer_size_comm,    &(*vcl)[d].syz_r_sub2_dev);
-                    __GUARD create_gpu_memory_buffer( &m->context, m->buffer_size_comm,    &(*vcl)[d].vy_r_sub2_dev);
-                    
-                }
-                if (m->ND==3){// For 3D
-                    __GUARD create_pinned_memory_buffer(&m->context, &(*vcl)[d].cmd_queuecomm, m->buffer_size_comm, &(*vcl)[d].syy_r_sub1, &(*mloc)[d].syy_r_sub1);
-                    __GUARD create_pinned_memory_buffer(&m->context, &(*vcl)[d].cmd_queuecomm, m->buffer_size_comm, &(*vcl)[d].syy_r_sub2, &(*mloc)[d].syy_r_sub2);
-                    
-                    __GUARD create_gpu_memory_buffer( &m->context, m->buffer_size_comm,    &(*vcl)[d].syy_r_sub1_dev);
-                    __GUARD create_gpu_memory_buffer( &m->context, m->buffer_size_comm,    &(*vcl)[d].syy_r_sub2_dev);
-                }
-                
-=======
->>>>>>> 38bd1bb7
-
         }
         // Create the update kernels
         di->nupdates=m->nupdates;
@@ -1302,15 +1096,6 @@
                         __GUARD prog_create(m, di,  &di->ups_adj[i].fcom2_in);
                     }
                 }
-<<<<<<< HEAD
-                if (state !=CL_SUCCESS) CLPERR(state);
-   
-            }
-            
-            if (m->gradsrcout ){
-                __GUARD create_gpu_memory_buffer( &m->context, buffer_size_s, &(*vcl)[d].gradsrc);
-=======
->>>>>>> 38bd1bb7
             }
         }
         
@@ -1356,21 +1141,6 @@
                 __GUARD prog_create(m, di,  &di->grads.savefreqs);
                 
             }
-<<<<<<< HEAD
-            if (state !=CL_SUCCESS) CLPERR(state);
-        }
-
-        /*Transfer memory from host to the device*/
-        if ((*m).abs_type==1){
-            
-            __GUARD transfer_gpu_memory( &(*vcl)[d].cmd_queue, 2*buffer_size_taper,    &(*vcl)[d].K_x, m->K_x );
-            __GUARD transfer_gpu_memory( &(*vcl)[d].cmd_queue, 2*buffer_size_taper,    &(*vcl)[d].a_x, m->a_x );
-            __GUARD transfer_gpu_memory( &(*vcl)[d].cmd_queue, 2*buffer_size_taper,    &(*vcl)[d].b_x, m->b_x );
-            __GUARD transfer_gpu_memory( &(*vcl)[d].cmd_queue, 2*buffer_size_taper,    &(*vcl)[d].K_x_half, m->K_x_half );
-            __GUARD transfer_gpu_memory( &(*vcl)[d].cmd_queue, 2*buffer_size_taper,    &(*vcl)[d].a_x_half, m->a_x_half );
-            __GUARD transfer_gpu_memory( &(*vcl)[d].cmd_queue, 2*buffer_size_taper,    &(*vcl)[d].b_x_half, m->b_x_half );
-=======
->>>>>>> 38bd1bb7
             
             if (m->GRADSRCOUT){
                 __GUARD kernel_init_gradsrc( &di->src_recs.init_gradsrc);
@@ -1411,14 +1181,8 @@
             }
             di->grads.savebnd.wdim=1;
         }
-        
-        
-<<<<<<< HEAD
-        if (state !=CL_SUCCESS) CLPERR(state);
-=======
->>>>>>> 38bd1bb7
-        
     }
+    
     int adj = 0;
     if (m->GRADOUT && m->BACK_PROP_TYPE==1){
         adj=1;
