--- conflicted
+++ resolved
@@ -21,210 +21,6 @@
 
 /*Define useful macros to be able to write a matrix formulation in 2D with OpenCl */
 
-<<<<<<< HEAD
-#define rho(z,x)    rho[((x)-fdoh)*(NZ-2*fdoh)+((z)-fdoh)]
-#define rip(z,x)    rip[((x)-fdoh)*(NZ-2*fdoh)+((z)-fdoh)]
-#define rkp(z,x)    rkp[((x)-fdoh)*(NZ-2*fdoh)+((z)-fdoh)]
-#define uipkp(z,x) uipkp[((x)-fdoh)*(NZ-2*fdoh)+((z)-fdoh)]
-#define u(z,x)        u[((x)-fdoh)*(NZ-2*fdoh)+((z)-fdoh)]
-#define pi(z,x)      pi[((x)-fdoh)*(NZ-2*fdoh)+((z)-fdoh)]
-#define gradrho(z,x)  gradrho[((x)-fdoh)*(NZ-2*fdoh)+((z)-fdoh)]
-#define gradM(z,x)  gradM[((x)-fdoh)*(NZ-2*fdoh)+((z)-fdoh)]
-#define gradmu(z,x)  gradmu[((x)-fdoh)*(NZ-2*fdoh)+((z)-fdoh)]
-#define gradtaup(z,x)  gradtaup[((x)-fdoh)*(NZ-2*fdoh)+((z)-fdoh)]
-#define gradtaus(z,x)  gradtaus[((x)-fdoh)*(NZ-2*fdoh)+((z)-fdoh)]
-
-#define taus(z,x)        taus[((x)-fdoh)*(NZ-2*fdoh)+((z)-fdoh)]
-#define tausipkp(z,x) tausipkp[((x)-fdoh)*(NZ-2*fdoh)+((z)-fdoh)]
-#define taup(z,x)        taup[((x)-fdoh)*(NZ-2*fdoh)+((z)-fdoh)]
-
-#define vx(z,x)  vx[(x)*NZ+(z)]
-#define vz(z,x)  vz[(x)*NZ+(z)]
-#define sxx(z,x) sxx[(x)*NZ+(z)]
-#define szz(z,x) szz[(x)*NZ+(z)]
-#define sxz(z,x) sxz[(x)*NZ+(z)]
-
-#define rxx(z,x,l) rxx[(l)*NX*NZ+(x)*NZ+(z)]
-#define rzz(z,x,l) rzz[(l)*NX*NZ+(x)*NZ+(z)]
-#define rxz(z,x,l) rxz[(l)*NX*NZ+(x)*NZ+(z)]
-
-#define vx_r(z,x)  vx_r[(x)*NZ+(z)]
-#define vz_r(z,x)  vz_r[(x)*NZ+(z)]
-#define sxx_r(z,x) sxx_r[(x)*NZ+(z)]
-#define szz_r(z,x) szz_r[(x)*NZ+(z)]
-#define sxz_r(z,x) sxz_r[(x)*NZ+(z)]
-
-#define rxx(z,x,l) rxx[(l)*NX*NZ+(x)*NZ+(z)]
-#define rzz(z,x,l) rzz[(l)*NX*NZ+(x)*NZ+(z)]
-#define rxz(z,x,l) rxz[(l)*NX*NZ+(x)*NZ+(z)]
-
-#define psi_sxx_x(z,x) psi_sxx_x[(x)*(NZ-2*fdoh)+(z)]
-#define psi_sxz_x(z,x) psi_sxz_x[(x)*(NZ-2*fdoh)+(z)]
-#define psi_sxz_z(z,x) psi_sxz_z[(x)*(2*nab)+(z)]
-#define psi_szz_z(z,x) psi_szz_z[(x)*(2*nab)+(z)]
-
-
-#if local_off==0
-
-#define lvar(z,x)  lvar[(x)*lsizez+(z)]
-
-
-#endif
-
-
-#define vxout(y,x) vxout[(y)*NT+(x)]
-#define vzout(y,x) vzout[(y)*NT+(x)]
-#define vx0(y,x) vx0[(y)*NT+(x)]
-#define vz0(y,x) vz0[(y)*NT+(x)]
-#define rx(y,x) rx[(y)*NT+(x)]
-#define rz(y,x) rz[(y)*NT+(x)]
-
-#define PI (3.141592653589793238462643383279502884197169)
-#define srcpos_loc(y,x) srcpos_loc[(y)*nsrc+(x)]
-#define signals(y,x) signals[(y)*NT+(x)]
-#define rec_pos(y,x) rec_pos[(y)*8+(x)]
-#define gradsrc(y,x) gradsrc[(y)*NT+(x)]
-
-
-
-// Find boundary indice for boundary injection in backpropagation
-int evarm( int k, int i){
-    
-    
-#if num_devices==1 & NLOCALP==1
-
-    int NXbnd = (NX-2*fdoh-2*nab);
-    int NZbnd = (NZ-2*fdoh-2*nab);
-
-    int m=-1;
-    i-=lbnd;
-    k-=lbnd;
-    
-    if ( (k>fdoh-1 && k<NZbnd-fdoh)  && (i>fdoh-1 && i<NXbnd-fdoh) )
-        m=-1;
-    else if (k<0 || k>NZbnd-1 || i<0 || i>NXbnd-1 )
-        m=-1;
-    else if (i<fdoh){//front
-        m=i*NZbnd+k;
-    }
-    else if (i>NXbnd-1-fdoh){//back
-        i=i-NXbnd+fdoh;
-        m=NZbnd*fdoh+i*NZbnd+k;
-    }
-    else if (k<fdoh){//up
-        i=i-fdoh;
-        m=NZbnd*fdoh*2+i+k*(NXbnd-2.0*fdoh);
-    }
-    else {//down
-        i=i-fdoh;
-        k=k-NZbnd+fdoh;
-        m=NZbnd*fdoh*2+(NXbnd-2*fdoh)*fdoh+i+k*(NXbnd-2.0*fdoh);
-    }
-    
-    
-
-#elif dev==0 & MYGROUPID==0
-    
-    int NXbnd = (NX-2*fdoh-nab);
-    int NZbnd = (NZ-2*fdoh-2*nab);
-    
-    int m=-1;
-    i-=lbnd;
-    k-=lbnd;
-    
-    if ( (k>fdoh-1 && k<NZbnd-fdoh)  && i>fdoh-1  )
-        m=-1;
-    else if (k<0 || k>NZbnd-1 || i<0 || i>NXbnd-1 )
-        m=-1;
-    else if (i<fdoh){//front
-        m=i*NZbnd+k;
-    }
-    else if (k<fdoh){//up
-        i=i-fdoh;
-        m=NZbnd*fdoh+i+k*(NXbnd-fdoh);
-    }
-    else {//down
-        i=i-fdoh;
-        k=k-NZbnd+fdoh;
-        m=NZbnd*fdoh+(NXbnd-fdoh)*fdoh+i+k*(NXbnd-fdoh);
-    }
-
-#elif dev==num_devices-1 & MYGROUPID==NLOCALP-1
-    int NXbnd = (NX-2*fdoh-nab);
-    int NZbnd = (NZ-2*fdoh-2*nab);
-    
-    int m=-1;
-    i-=fdoh;
-    k-=lbnd;
-    
-    if ( (k>fdoh-1 && k<NZbnd-fdoh) && i<NXbnd-fdoh )
-        m=-1;
-    else if (k<0 || k>NZbnd-1 || i>NXbnd-1 )
-        m=-1;
-    else if (i>NXbnd-1-fdoh){
-        i=i-NXbnd+fdoh;
-        m=i*NZbnd+k;
-    }
-    else if (k<fdoh){//up
-        m=NZbnd*fdoh+i+k*(NXbnd-fdoh);
-    }
-    else {//down
-        k=k-NZbnd+fdoh;
-        m=NZbnd*fdoh+(NXbnd-fdoh)*fdoh+i+k*(NXbnd-fdoh);
-    }
-    
-#else
-    
-    int NXbnd = (NX-2*fdoh);
-    int NZbnd = (NZ-2*fdoh-2*nab);
-    
-    int m=-1;
-    i-=fdoh;
-    k-=lbnd;
-    
-    if ( (k>fdoh-1 && k<NZbnd-fdoh) )
-        m=-1;
-    else if (k<0 || k>NZbnd-1 || i<0 || i>NXbnd-1 )
-        m=-1;
-    else if (k<fdoh){//up
-        m=i+k*(NXbnd);
-    }
-    else {//down
-        k=k-NZbnd+fdoh;
-        m=(NXbnd)*fdoh+i+k*(NXbnd);
-    }
-    
-    
-#endif
-    
-    
-    return m;
- 
-}
-
-
-__kernel void update_adjv(int offcomm, int nsrc,  int ng, int nt,
-                          __global float *vx,         __global float *vz,
-                          __global float *sxx,        __global float *szz,
-                          __global float *sxz,
-                          __global float *vxbnd,      __global float *vzbnd,
-                          __global float *sxxbnd,     __global float *szzbnd,
-                          __global float *sxzbnd,
-                          __global float *vx_r,       __global float *vz_r,
-                          __global float *sxx_r,      __global float *szz_r,
-                          __global float *sxz_r,
-                          __global float *rx,         __global float *rz,
-                          __global float *rip,        __global float *rkp,
-                          __global float *srcpos_loc, __global float *signals, __global float *rec_pos,
-                          __global float *taper,
-                          __global float *K_x,        __global float *a_x,          __global float *b_x,
-                          __global float *K_x_half,   __global float *a_x_half,     __global float *b_x_half,
-                          __global float *K_z,        __global float *a_z,          __global float *b_z,
-                          __global float *K_z_half,   __global float *a_z_half,     __global float *b_z_half,
-                          __global float *psi_sxx_x,  __global float *psi_sxz_x,
-                          __global float *psi_sxz_z,  __global float *psi_szz_z,
-                          __local  float *lvar,       __global float *gradrho, __global float *gradsrc)
-=======
 #define psi_sxx_x(z,x) psi_sxx_x[(x)*(NZ-2*FDOH)+(z)]
 #define psi_sxz_x(z,x) psi_sxz_x[(x)*(NZ-2*FDOH)+(z)]
 #define psi_sxz_z(z,x) psi_sxz_z[(x)*(2*NAB)+(z)]
@@ -252,7 +48,6 @@
                           GLOBARG float*gradrho, GLOBARG float*gradsrc,
                           GLOBARG float*Hrho,    GLOBARG float*Hsrc,
                         LOCARG)
->>>>>>> 38bd1bb7
 {
 
     LOCDEF
@@ -335,169 +130,6 @@
 // Calculation of the stress spatial derivatives of the forward wavefield if backpropagation is used
     #if BACK_PROP_TYPE==1
     {
-<<<<<<< HEAD
-#if local_off==0
-        lsxx(lidz,lidx)=sxx(gidz, gidx);
-        if (lidx<2*fdoh)
-            lsxx(lidz,lidx-fdoh)=sxx(gidz,gidx-fdoh);
-        if (lidx+lsizex-3*fdoh<fdoh)
-            lsxx(lidz,lidx+lsizex-3*fdoh)=sxx(gidz,gidx+lsizex-3*fdoh);
-        if (lidx>(lsizex-2*fdoh-1))
-            lsxx(lidz,lidx+fdoh)=sxx(gidz,gidx+fdoh);
-        if (lidx-lsizex+3*fdoh>(lsizex-fdoh-1))
-            lsxx(lidz,lidx-lsizex+3*fdoh)=sxx(gidz,gidx-lsizex+3*fdoh);
-        barrier(CLK_LOCAL_MEM_FENCE);
-#endif
-        
-#if   fdoh ==1
-        sxx_x = dtdh*hc1*(lsxx(lidz,lidx+1) - lsxx(lidz,lidx));
-#elif fdoh ==2
-        sxx_x = dtdh*(hc1*(lsxx(lidz,lidx+1) - lsxx(lidz,lidx))
-                      +hc2*(lsxx(lidz,lidx+2) - lsxx(lidz,lidx-1)));
-#elif fdoh ==3
-        sxx_x = dtdh*(hc1*(lsxx(lidz,lidx+1)-lsxx(lidz,lidx))+
-                      hc2*(lsxx(lidz,lidx+2)-lsxx(lidz,lidx-1))+
-                      hc3*(lsxx(lidz,lidx+3)-lsxx(lidz,lidx-2)));
-#elif fdoh ==4
-        sxx_x = dtdh*(hc1*(lsxx(lidz,lidx+1)-lsxx(lidz,lidx))+
-                      hc2*(lsxx(lidz,lidx+2)-lsxx(lidz,lidx-1))+
-                      hc3*(lsxx(lidz,lidx+3)-lsxx(lidz,lidx-2))+
-                      hc4*(lsxx(lidz,lidx+4)-lsxx(lidz,lidx-3)));
-#elif fdoh ==5
-        sxx_x = dtdh*(hc1*(lsxx(lidz,lidx+1)-lsxx(lidz,lidx))+
-                      hc2*(lsxx(lidz,lidx+2)-lsxx(lidz,lidx-1))+
-                      hc3*(lsxx(lidz,lidx+3)-lsxx(lidz,lidx-2))+
-                      hc4*(lsxx(lidz,lidx+4)-lsxx(lidz,lidx-3))+
-                      hc5*(lsxx(lidz,lidx+5)-lsxx(lidz,lidx-4)));
-#elif fdoh ==6
-        sxx_x = dtdh*(hc1*(lsxx(lidz,lidx+1)-lsxx(lidz,lidx))+
-                      hc2*(lsxx(lidz,lidx+2)-lsxx(lidz,lidx-1))+
-                      hc3*(lsxx(lidz,lidx+3)-lsxx(lidz,lidx-2))+
-                      hc4*(lsxx(lidz,lidx+4)-lsxx(lidz,lidx-3))+
-                      hc5*(lsxx(lidz,lidx+5)-lsxx(lidz,lidx-4))+
-                      hc6*(lsxx(lidz,lidx+6)-lsxx(lidz,lidx-5)));
-#endif
-        
-        
-#if local_off==0
-        barrier(CLK_LOCAL_MEM_FENCE);
-        lszz(lidz,lidx)=szz(gidz, gidx);
-        if (lidz<2*fdoh)
-            lszz(lidz-fdoh,lidx)=szz(gidz-fdoh,gidx);
-        if (lidz>(lsizez-2*fdoh-1))
-            lszz(lidz+fdoh,lidx)=szz(gidz+fdoh,gidx);
-        barrier(CLK_LOCAL_MEM_FENCE);
-#endif
-        
-#if   fdoh ==1
-        szz_z = dtdh*hc1*(lszz(lidz+1,lidx) - lszz(lidz,lidx));
-#elif fdoh ==2
-        szz_z = dtdh*(hc1*(lszz(lidz+1,lidx) - lszz(lidz,lidx))
-                      +hc2*(lszz(lidz+2,lidx) - lszz(lidz-1,lidx)));
-#elif fdoh ==3
-        szz_z = dtdh*(hc1*(lszz(lidz+1,lidx)-lszz(lidz,lidx))+
-                      hc2*(lszz(lidz+2,lidx)-lszz(lidz-1,lidx))+
-                      hc3*(lszz(lidz+3,lidx)-lszz(lidz-2,lidx)));
-#elif fdoh ==4
-        szz_z = dtdh*(hc1*(lszz(lidz+1,lidx)-lszz(lidz,lidx))+
-                      hc2*(lszz(lidz+2,lidx)-lszz(lidz-1,lidx))+
-                      hc3*(lszz(lidz+3,lidx)-lszz(lidz-2,lidx))+
-                      hc4*(lszz(lidz+4,lidx)-lszz(lidz-3,lidx)));
-#elif fdoh ==5
-        szz_z = dtdh*(hc1*(lszz(lidz+1,lidx)-lszz(lidz,lidx))+
-                      hc2*(lszz(lidz+2,lidx)-lszz(lidz-1,lidx))+
-                      hc3*(lszz(lidz+3,lidx)-lszz(lidz-2,lidx))+
-                      hc4*(lszz(lidz+4,lidx)-lszz(lidz-3,lidx))+
-                      hc5*(lszz(lidz+5,lidx)-lszz(lidz-4,lidx)));
-#elif fdoh ==6
-        szz_z = dtdh*(hc1*(lszz(lidz+1,lidx)-lszz(lidz,lidx))+
-                      hc2*(lszz(lidz+2,lidx)-lszz(lidz-1,lidx))+
-                      hc3*(lszz(lidz+3,lidx)-lszz(lidz-2,lidx))+
-                      hc4*(lszz(lidz+4,lidx)-lszz(lidz-3,lidx))+
-                      hc5*(lszz(lidz+5,lidx)-lszz(lidz-4,lidx))+
-                      hc6*(lszz(lidz+6,lidx)-lszz(lidz-5,lidx)));
-#endif
-        
-#if local_off==0
-        barrier(CLK_LOCAL_MEM_FENCE);
-        lsxz(lidz,lidx)=sxz(gidz, gidx);
-        
-        if (lidx<2*fdoh)
-            lsxz(lidz,lidx-fdoh)=sxz(gidz,gidx-fdoh);
-        if (lidx+lsizex-3*fdoh<fdoh)
-            lsxz(lidz,lidx+lsizex-3*fdoh)=sxz(gidz,gidx+lsizex-3*fdoh);
-        if (lidx>(lsizex-2*fdoh-1))
-            lsxz(lidz,lidx+fdoh)=sxz(gidz,gidx+fdoh);
-        if (lidx-lsizex+3*fdoh>(lsizex-fdoh-1))
-            lsxz(lidz,lidx-lsizex+3*fdoh)=sxz(gidz,gidx-lsizex+3*fdoh);
-        if (lidz<2*fdoh)
-            lsxz(lidz-fdoh,lidx)=sxz(gidz-fdoh,gidx);
-        if (lidz>(lsizez-2*fdoh-1))
-            lsxz(lidz+fdoh,lidx)=sxz(gidz+fdoh,gidx);
-        barrier(CLK_LOCAL_MEM_FENCE);
-#endif
-        
-#if   fdoh ==1
-        sxz_z = dtdh*hc1*(lsxz(lidz,lidx)   - lsxz(lidz-1,lidx));
-        sxz_x = dtdh*hc1*(lsxz(lidz,lidx)   - lsxz(lidz,lidx-1));
-#elif fdoh ==2
-        sxz_z = dtdh*(hc1*(lsxz(lidz,lidx)   - lsxz(lidz-1,lidx))
-                      +hc2*(lsxz(lidz+1,lidx) - lsxz(lidz-2,lidx)));
-        sxz_x = dtdh*(hc1*(lsxz(lidz,lidx)   - lsxz(lidz,lidx-1))
-                      +hc2*(lsxz(lidz,lidx+1) - lsxz(lidz,lidx-2)));
-#elif fdoh ==3
-        sxz_z = dtdh*(hc1*(lsxz(lidz,lidx)  -lsxz(lidz-1,lidx))+
-                      hc2*(lsxz(lidz+1,lidx)-lsxz(lidz-2,lidx))+
-                      hc3*(lsxz(lidz+2,lidx)-lsxz(lidz-3,lidx)));
-        
-        sxz_x = dtdh*(hc1*(lsxz(lidz,lidx)  -lsxz(lidz,lidx-1))+
-                      hc2*(lsxz(lidz,lidx+1)-lsxz(lidz,lidx-2))+
-                      hc3*(lsxz(lidz,lidx+2)-lsxz(lidz,lidx-3)));
-#elif fdoh ==4
-        sxz_z = dtdh*(hc1*(lsxz(lidz,lidx)  -lsxz(lidz-1,lidx))+
-                      hc2*(lsxz(lidz+1,lidx)-lsxz(lidz-2,lidx))+
-                      hc3*(lsxz(lidz+2,lidx)-lsxz(lidz-3,lidx))+
-                      hc4*(lsxz(lidz+3,lidx)-lsxz(lidz-4,lidx)));
-        
-        sxz_x = dtdh*(hc1*(lsxz(lidz,lidx)  -lsxz(lidz,lidx-1))+
-                      hc2*(lsxz(lidz,lidx+1)-lsxz(lidz,lidx-2))+
-                      hc3*(lsxz(lidz,lidx+2)-lsxz(lidz,lidx-3))+
-                      hc4*(lsxz(lidz,lidx+3)-lsxz(lidz,lidx-4)));
-#elif fdoh ==5
-        sxz_z = dtdh*(hc1*(lsxz(lidz,lidx)  -lsxz(lidz-1,lidx))+
-                      hc2*(lsxz(lidz+1,lidx)-lsxz(lidz-2,lidx))+
-                      hc3*(lsxz(lidz+2,lidx)-lsxz(lidz-3,lidx))+
-                      hc4*(lsxz(lidz+3,lidx)-lsxz(lidz-4,lidx))+
-                      hc5*(lsxz(lidz+4,lidx)-lsxz(lidz-5,lidx)));
-        
-        sxz_x = dtdh*(hc1*(lsxz(lidz,lidx)  -lsxz(lidz,lidx-1))+
-                      hc2*(lsxz(lidz,lidx+1)-lsxz(lidz,lidx-2))+
-                      hc3*(lsxz(lidz,lidx+2)-lsxz(lidz,lidx-3))+
-                      hc4*(lsxz(lidz,lidx+3)-lsxz(lidz,lidx-4))+
-                      hc5*(lsxz(lidz,lidx+4)-lsxz(lidz,lidx-5)));
-#elif fdoh ==6
-        
-        sxz_z = dtdh*(hc1*(lsxz(lidz,lidx)  -lsxz(lidz-1,lidx))+
-                      hc2*(lsxz(lidz+1,lidx)-lsxz(lidz-2,lidx))+
-                      hc3*(lsxz(lidz+2,lidx)-lsxz(lidz-3,lidx))+
-                      hc4*(lsxz(lidz+3,lidx)-lsxz(lidz-4,lidx))+
-                      hc5*(lsxz(lidz+4,lidx)-lsxz(lidz-5,lidx))+
-                      hc6*(lsxz(lidz+5,lidx)-lsxz(lidz-6,lidx)));
-        
-        sxz_x = dtdh*(hc1*(lsxz(lidz,lidx)  -lsxz(lidz,lidx-1))+
-                      hc2*(lsxz(lidz,lidx+1)-lsxz(lidz,lidx-2))+
-                      hc3*(lsxz(lidz,lidx+2)-lsxz(lidz,lidx-3))+
-                      hc4*(lsxz(lidz,lidx+3)-lsxz(lidz,lidx-4))+
-                      hc5*(lsxz(lidz,lidx+4)-lsxz(lidz,lidx-5))+
-                      hc6*(lsxz(lidz,lidx+5)-lsxz(lidz,lidx-6)));
-#endif
-        barrier(CLK_LOCAL_MEM_FENCE);
-
-        
-        
-}
-#endif
-=======
     #if LOCAL_OFF==0
         load_local_in(sxx);
         load_local_halox(sxx);
@@ -525,7 +157,6 @@
         BARRIER
     }
     #endif
->>>>>>> 38bd1bb7
 
 // Calculation of the stress spatial derivatives of the adjoint wavefield
     #if LOCAL_OFF==0
@@ -573,19 +204,10 @@
 // Backpropagate the forward velocity
 #if BACK_PROP_TYPE==1
     {
-<<<<<<< HEAD
-        
-        lvx=((sxx_x + sxz_z)/rip(gidz,gidx));
-        lvz=((szz_z + sxz_x)/rkp(gidz,gidx));
-        vx(gidz,gidx)-= lvx;
-        vz(gidz,gidx)-= lvz;
-=======
-
         lvx=((sxx_x + sxz_z)*rip[indp]);
         lvz=((szz_z + sxz_x)*rkp[indp]);
         vx[indv]-= lvx;
         vz[indv]-= lvz;
->>>>>>> 38bd1bb7
         
         // Inject the boundary values
         m=inject_ind(gidz,  gidx);
@@ -670,17 +292,10 @@
 // Absorbing boundary
 #if ABS_TYPE==2
     {
-<<<<<<< HEAD
-#if freesurf==0
-    if (gidz-fdoh<nab){
-        vx_r(gidz,gidx)*=taper[gidz-fdoh];
-        vz_r(gidz,gidx)*=taper[gidz-fdoh];
-=======
 #if FREESURF==0
     if (gidz-FDOH<NAB){
         vxr[indv]*=taper[gidz-FDOH];
         vzr[indv]*=taper[gidz-FDOH];
->>>>>>> 38bd1bb7
     }
 #endif
     
