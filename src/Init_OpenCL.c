/*------------------------------------------------------------------------
 * Copyright (C) 2016 For the list of authors, see file AUTHORS.
 *
 * This file is part of SeisCL.
 *
 * SeisCL is free software: you can redistribute it and/or modify
 * it under the terms of the GNU General Public License as published by
 * the Free Software Foundation, version 3.0 of the License only.
 *
 * SeisCL is distributed in the hope that it will be useful,
 * but WITHOUT ANY WARRANTY; without even the implied warranty of
 * MERCHANTABILITY or FITNESS FOR A PARTICULAR PURPOSE.  See the
 * GNU General Public License for more details.
 *
 * You should have received a copy of the GNU General Public License
 * along with SeisCL. See file COPYING and/or
 * <http://www.gnu.org/licenses/gpl-3.0.html>.
 --------------------------------------------------------------------------*/



#include "F.h"
#ifdef __SEISCL__
int get_platform(model * m, cl_platform_id* clplateform, int * cl_plat_numid)
{
    /* Find all platforms , and select the first with the desired device type */
    
    char chBuffer[1024];
    cl_uint num_platforms=0;
    cl_platform_id* clPlatformIDs=NULL;
    int state=0;
    int i,j,k;
    cl_int device_found;
    cl_uint nalldevices;
    
    //Check that a suitable device type was given
    if (m->pref_device_type!=CL_DEVICE_TYPE_GPU &&
        m->pref_device_type!=CL_DEVICE_TYPE_CPU &&
        m->pref_device_type!=CL_DEVICE_TYPE_ACCELERATOR ){
        fprintf(stdout," Warning: invalid prefered device type,"
                       " defaulting to GPU\n");
        m->pref_device_type=CL_DEVICE_TYPE_GPU;
    }
    
    // Get OpenCL platform count
    __GUARD clGetPlatformIDs (0, NULL, &num_platforms);
    if(num_platforms == 0){
        fprintf(stderr,"Error: No OpenCL platform found!\n\n");
        return 1;
    }
    

    fprintf(stdout,"Found %u OpenCL platforms:\n", num_platforms);
    // Allocate the number of platforms
    GMALLOC(clPlatformIDs,num_platforms * sizeof(cl_platform_id));
    
    // Get platform info for each platform and the platform containing the
    // prefered device type if found
    __GUARD clGetPlatformIDs (num_platforms, clPlatformIDs, NULL);

    // Try to find a platform with the prefered device type first
    for(i = 0; i < num_platforms; ++i){
        device_found = clGetDeviceIDs(clPlatformIDs[i],
                                      m->pref_device_type,
                                      0,
                                      NULL,
                                      &nalldevices);
        
        if(device_found==CL_SUCCESS && nalldevices>0){
            //Check if any GPU is flagged not to be used
            for (j=0;j<nalldevices;j++){
                for (k=0;k<m->n_no_use_GPUs;k++){
                    if (m->no_use_GPUs[k]==j)
                        nalldevices-=1;
                }
            }
            
            if (nalldevices<1){
                fprintf(stdout,"Warning: No allowed devices could be found");
                return 1;
            }
            else{
                *clplateform = clPlatformIDs[i];
                * cl_plat_numid = i;
                m->device_type=m->pref_device_type;
                break;
            }
        }
    }
    // Then if not found, fall back on a platform with GPUs
    if(*clplateform == NULL){
        for(i = 0; i < num_platforms; ++i){
            device_found = clGetDeviceIDs(clPlatformIDs[i],
                                          CL_DEVICE_TYPE_GPU,
                                          0,
                                          NULL,
                                          &nalldevices);
            if(device_found == CL_SUCCESS && nalldevices>0){
                *clplateform = clPlatformIDs[i];
                * cl_plat_numid = i;
                m->device_type=CL_DEVICE_TYPE_GPU;
                break;
            }
        }
    }
    // Then if not found, fall back on a platform with accelerators
    if(*clplateform == NULL){
        for(i = 0; i < num_platforms; ++i){
            device_found = clGetDeviceIDs(clPlatformIDs[i],
                                          CL_DEVICE_TYPE_ACCELERATOR,
                                          0,
                                          NULL,
                                          &nalldevices);
            if(device_found == CL_SUCCESS && nalldevices>0){
                *clplateform = clPlatformIDs[i];
                * cl_plat_numid = i;
                m->device_type=CL_DEVICE_TYPE_ACCELERATOR;
                break;
            }
        }
    }
    // Finally, fall back on a platform with CPUs
    if(*clplateform == NULL){
        for(i = 0; i < num_platforms; ++i){
            device_found = clGetDeviceIDs(clPlatformIDs[i],
                                          CL_DEVICE_TYPE_CPU,
                                          0,
                                          NULL,
                                          &nalldevices);
            if(device_found == CL_SUCCESS && nalldevices>0){
                *clplateform = clPlatformIDs[i];
                * cl_plat_numid = i;
                m->device_type=CL_DEVICE_TYPE_CPU;
                break;
            }
        }
    }
    if(*clplateform == NULL)
    {
        fprintf(stderr,"Error: No usable platforms could be found\n\n");
        state=1;
    }
    else{
        __GUARD clGetPlatformInfo (*clplateform,
                                   CL_PLATFORM_NAME,
                                   1024,
                                   &chBuffer,
                                   NULL);
        fprintf(stdout,"Connection to platform %d: %s\n", i, chBuffer);
        
    }
    
    GFree(clPlatformIDs);
    if (state !=CL_SUCCESS) fprintf(stderr,"Error: %s\n",clerrors(state));
    
    return state;
}
#endif

CL_INT connect_devices(device ** dev, model * m)
{
    /*Routine to connect all computing devices, create context and queues*/
    
    int state = 0;
    #ifdef __SEISCL__
    CL_UINT nalldevices=0;
    #else
    int nalldevices=0;
    #endif
    DEVICE *devices=NULL;
    int *allow_devs=NULL;
    CL_CHAR vendor_name[1024] = {0};
    CL_CHAR device_name[1024] = {0};
    int i,j,n, devid;
    int allowed;

    if (m->nmax_dev<1){
        fprintf(stdout,"Warning: maximum number of devices too small,"
                       "default to 1\n");
        m->nmax_dev=1;
    }
    #ifdef __SEISCL__
        cl_platform_id  clplateform = NULL;
        int cl_plat_numid;
        __GUARD get_platform(m, &clplateform, &cl_plat_numid);

        // Find the number of prefered devices
        __GUARD clGetDeviceIDs(clplateform, m->device_type,
                               0, NULL, &nalldevices);
        if (m->device_type==CL_DEVICE_TYPE_GPU)
            fprintf(stdout,"Found %d GPU, ", nalldevices);
        else if (m->device_type==CL_DEVICE_TYPE_ACCELERATOR)
            fprintf(stdout,"Found %d Accelerator, ", nalldevices);
        else if (m->device_type==CL_DEVICE_TYPE_CPU)
            fprintf(stdout,"Found %d CPU, ", nalldevices);

    #else
        __GUARD cuInit(0);
        __GUARD cuDeviceGetCount(&nalldevices);
    #endif
    
    GMALLOC(allow_devs,sizeof(int)*nalldevices);
    //Collect all allowed devices
    n=0;
    
    if (!state){
        for (i=0;i<nalldevices;i++){
            devid = (m->LID + i) % nalldevices ;
            allowed=1;
            for (j=0;j<m->n_no_use_GPUs;j++){
                if (m->no_use_GPUs[j]!=devid){
                    allowed=0;
                }
            }
            if (allowed){
                allow_devs[n]=devid;
                n++;
            }
            
        }
    }
    
    //Verify that we do not use more than the allowed number of devices
    m->NUM_DEVICES = n;
    if (m->NUM_DEVICES > m->nmax_dev)
        m->NUM_DEVICES=m->nmax_dev;
    GMALLOC(*dev, sizeof(device)*m->NUM_DEVICES);
    
    // Print some information about the returned devices
    fprintf(stdout,"Process %d connecting to %d devices:", m->GID, m->NUM_DEVICES);
    
    #ifdef __SEISCL__
    
        GMALLOC(devices,sizeof(cl_device_id)*nalldevices);
        __GUARD clGetDeviceIDs(clplateform,
                               m->device_type,
                               nalldevices,
                               devices,
                               NULL);
    
        for (i=0;i<m->NUM_DEVICES;i++){
            __GUARD clGetDeviceInfo(devices[allow_devs[i]],
                                    CL_DEVICE_VENDOR,
                                    sizeof(vendor_name),
                                    vendor_name,
                                    NULL);
            __GUARD clGetDeviceInfo(devices[allow_devs[i]],
                                    CL_DEVICE_NAME,
                                    sizeof(device_name),
                                    device_name,
                                    NULL);
            fprintf(stdout," Device %d( %s %s)",
                    allow_devs[i], vendor_name, device_name);
            if (i<m->NUM_DEVICES-1){
                fprintf(stdout,",");
            }
            else{
                fprintf(stdout,"\n");
            }
        }

        // Create a context with the specified devices
        if (!state) m->context = clCreateContext(NULL,
                                                 m->NUM_DEVICES,//1,
                                                 devices,
                                                 NULL,
                                                 NULL,
                                                 &state);
    
        // Create command queues for each devices
        for (i=0;i<m->NUM_DEVICES;i++){
            (*dev)[i].cudev = devices[allow_devs[i]];
            (*dev)[i].context_ptr = &m->context;
            if (!state)
                (*dev)[i].queue = clCreateCommandQueue(m->context,
                                                   devices[allow_devs[i]],
                                                   0 ,
                                                   &state);
            if (!state)
                (*dev)[i].queuecomm = clCreateCommandQueue(m->context,
                                                       devices[allow_devs[i]],
                                                       0 ,
                                                       &state);
        }
        GFree(devices);
    #else

        // Create command queues for each devices
        for (i=0;i<m->NUM_DEVICES;i++){
            // Create a context with the specified devices
            __GUARD cuDeviceGet(&(*dev)[i].cudev, allow_devs[i]);
            __GUARD cuCtxCreate(&(*dev)[i].context,
                                0,
                                (*dev)[i].cudev);
            (*dev)[i].context_ptr = &(*dev)[i].context;
            __GUARD cuDeviceGetName(device_name,
                                    sizeof(vendor_name),
                                    (*dev)[i].cudev);
            fprintf(stdout," Device %d (%s)", allow_devs[i], device_name);
            if (i<m->NUM_DEVICES-1){
                fprintf(stdout,",");
            }
            else{
                fprintf(stdout,"\n");
            }
            __GUARD cuStreamCreate(&(*dev)[i].queue, CU_STREAM_NON_BLOCKING);
            __GUARD cuStreamCreate(&(*dev)[i].queuecomm,CU_STREAM_NON_BLOCKING);
        }
    
    #endif
    
    if (state !=CUCL_SUCCESS) fprintf(stderr,
                                      "Error: Devices connection failed: %s\n",
                                      clerrors(state));
    GFree(allow_devs);
    
    return state;
    
}


int Init_CUDA(model * m, device ** dev)  {
    /* Function that intialize model decomposition on multiple devices on one
       host. All OpenCL buffers and kernels are created and are contained in a
       device structure (one for each devices)
     */
    //TODO domain decomposition for float2 and half2
    int state=0;
    int dimbool;
    int i,j,d;
    int parsize=0;
    int fdsize=0;
    int slicesize=0;
    #ifdef __SEISCL__
    cl_device_id device=0;
    cl_ulong local_mem_size=0;
    cl_ulong required_local_mem_size=0;
    int required_work_size=0;
    size_t workitem_size[MAX_DIMS];
    size_t workgroup_size=0;
    #else
    int local_mem_size=0;
    int required_local_mem_size=0;
    int required_work_size=0;
    int workgroup_size=0;
    #endif
    int workdim = 0;
    int lsize[MAX_DIMS];
    int gsize[MAX_DIMS];
    int gsize_com[MAX_DIMS];
    int LCOMM=0;
    int offcom1=0;
    int offcom2=0;
    int bufoff, bufoff2;
    struct device * di;
    
    // Connect all OpenCL devices that can be used in a single context
    __GUARD connect_devices(dev, m);


    
    //For each device, create the memory buffers and programs on the GPU
    for (d=0; d<m->NUM_DEVICES; d++) {
        
        di=&(*dev)[d];
        #ifndef __SEISCL__
        __GUARD cuCtxSetCurrent(di->context);
        __GUARD cuMemAlloc( &di->cuda_null , sizeof(float));
        #endif
        di->FP16=m->FP16;
        /* The domain of the FD simulation is decomposed between the devices and
        *  MPI processes along the X direction. We must compute the subdomain 
        *  size, and its location in the domain*/
        if (!state){
            di->DEVID=d;
            di->NDIM=m->NDIM;
            //Only the last dimensions changes due to domain decomposition
            for (i=0;i<m->NDIM-1;i++){
                di->N[i]=m->N[i];
            }
            for (i=0;i<m->NDIM;i++){
                di->N_names[i]=m->N_names[i];
            }
            //We first decompose between MPI processess
            if (m->MYLOCALID<m->N[m->NDIM-1]%m->NLOCALP){
                di->N[m->NDIM-1]=m->N[m->NDIM-1]/m->NLOCALP+1;
                m->NXP=m->N[m->NDIM-1]/m->NLOCALP+1;
            }
            else{
                di->N[m->NDIM-1]=m->N[m->NDIM-1]/m->NLOCALP;
                m->NXP=m->N[m->NDIM-1]/m->NLOCALP;
            }
            //Then decompose between devices
            if (d<di->N[m->NDIM-1]%m->NUM_DEVICES)
                di->N[m->NDIM-1]= di->N[m->NDIM-1]/m->NUM_DEVICES+1;
            else
                di->N[m->NDIM-1]= di->N[m->NDIM-1]/m->NUM_DEVICES;

            bufoff=0;
            di->OFFSET=0;

            //Some useful sizes can now be computed for this device
            parsize=1;
            fdsize=1;
            slicesize=1;
            for (i=0;i<m->NDIM;i++){
                fdsize*=di->N[i]+m->FDORDER;
                parsize*=di->N[i];
            }
            for (i=0;i<m->NDIM-1;i++){
                slicesize*=di->N[i];
            }
            
            //Offset is the location in the model for this device from address 0
            // OFFSET is the x location of the first element for this device
            for (i=0;i<m->MYLOCALID;i++){
                if (i<m->N[m->NDIM-1]%m->NLOCALP){
                    bufoff+=(m->N[m->NDIM-1]/m->NLOCALP+1)*slicesize;
                    di->OFFSET+=(m->N[m->NDIM-1]/m->NLOCALP+1);
                }
                else{
                    bufoff+=(m->N[m->NDIM-1]/m->NLOCALP)*slicesize;
                    di->OFFSET+=(m->N[m->NDIM-1]/m->NLOCALP);
                }
                
            }
            for (i=0;i<d;i++){
                di->OFFSET+=(*dev)[i].N[m->NDIM-1];
                bufoff+=(*dev)[i].N[m->NDIM-1]*slicesize;
            }
            if (m->FP16>1){
                bufoff2=bufoff/2;
            }
            else{
                bufoff2=bufoff;
            }
                
            
        }

        // Get some properties of the device, to define the work sizes
        {
            #ifdef __SEISCL__
            __GUARD clGetCommandQueueInfo( di->queue, CL_QUEUE_DEVICE,
                                           sizeof(cl_device_id), &device, NULL);
            __GUARD clGetDeviceInfo(device, CL_DEVICE_MAX_WORK_ITEM_SIZES,
                                    sizeof(workitem_size), &workitem_size,NULL);
            __GUARD clGetDeviceInfo(device, CL_DEVICE_MAX_WORK_GROUP_SIZE,
                                   sizeof(workgroup_size),&workgroup_size,NULL);
            __GUARD clGetDeviceInfo(device, CL_DEVICE_LOCAL_MEM_SIZE,
                                   sizeof(local_mem_size),&local_mem_size,NULL);
            
            // Intel SDK doesn't give the right max work_group_size our kernels,
            // we force it here!
            if (!state && m->pref_device_type==CL_DEVICE_TYPE_CPU)
                workgroup_size= workgroup_size>1024 ? 1024:workgroup_size;
            if (!state && m->pref_device_type==CL_DEVICE_TYPE_ACCELERATOR)
                workgroup_size= workgroup_size>1024 ? 1024:workgroup_size;
            #else
            __GUARD  cuDeviceGetAttribute(&workgroup_size,
                                  CU_DEVICE_ATTRIBUTE_MAX_THREADS_PER_BLOCK,
                                  di->cudev );
            __GUARD  cuDeviceGetAttribute(&local_mem_size,
                                          CU_DEVICE_ATTRIBUTE_MAX_SHARED_MEMORY_PER_BLOCK,
                                          di->cudev );
            __GUARD  cuDeviceGetAttribute(&di->cuda_arc[0],
                                          CU_DEVICE_ATTRIBUTE_COMPUTE_CAPABILITY_MAJOR,
                                          di->cudev );
            __GUARD  cuDeviceGetAttribute(&di->cuda_arc[1],
                                          CU_DEVICE_ATTRIBUTE_COMPUTE_CAPABILITY_MINOR,
                                          di->cudev );
            if (m->FP16==3  && (di->cuda_arc[0]*10+di->cuda_arc[1])<53){
                state=1;
                fprintf(stderr,"Error: FP16 computation only possible for cuda");
                fprintf(stderr," arch >=5.3, but device %d arch is %d.%d\n",
                        d,
                        di->cuda_arc[0],
                        di->cuda_arc[1] );
            }
            #endif
            if (state !=CUCL_SUCCESS) fprintf(stderr,"Error: %s\n",clerrors(state));
            
        }

        // Define the local work size of the update kernels.
        //By default, it is 32 elements long to have coalesced memory in cuda
        //Local memory usage must fit the size of local memory of the device
        if (!state){
            lsize[0]=32;
            if (m->NDIM==2){
                lsize[1]=16;
            }
            else{
                for (i=1;i<m->NDIM;i++){
                    lsize[i]=(m->FDORDER)/2;
                }
            }
            #ifdef __SEISCL__
            dimbool=0;
            for (i=0;i<m->NDIM;i++){
                if (workitem_size[i]<2)
                    dimbool=1;
            }
            if (workitem_size[0]<m->FDORDER || dimbool){
                fprintf(stdout,"Maximum device work item size of device "
                               "%d doesn't support 3D local memory\n"
                               "Switching off local memory optimization\n", d);
                di->LOCAL_OFF = 1;
                
            }
            else {
            #endif
                if (di->FP16==1){
                    required_local_mem_size =2*sizeof(float);
                }
                else{
                    required_local_mem_size = sizeof(float);
                }
                for (i=0;i<m->NDIM;i++){
                    required_local_mem_size *= (lsize[i]+m->FDORDER);
                }
                required_work_size=1;
                for (i=0;i<m->NDIM;i++){
                    required_work_size*=lsize[i];
                }
                while ( (lsize[1]>(m->FDORDER)/2
                         &&  required_local_mem_size>local_mem_size)
                         || required_work_size>workgroup_size ){
                       if (di->FP16==1){
                           required_local_mem_size =2*sizeof(float);
                       }
                       else{
                           required_local_mem_size = sizeof(float);
                       }
                    required_work_size=1;
                    for (i=0;i<m->NDIM;i++){
                        if (i>0)
                            lsize[i]-=2;
                        required_local_mem_size *= (lsize[i]+m->FDORDER);
                        required_work_size*=lsize[i];
                    }
                }
                for (j=0;j<m->NDIM;j++){
                    if (required_local_mem_size>local_mem_size){
                        while ( (lsize[j]>(m->FDORDER)/4
                                 &&  required_local_mem_size>local_mem_size)
                                 || required_work_size>workgroup_size ){
                            if (di->FP16==1){
                                required_local_mem_size =2*sizeof(float);
                            }
                            else{
                                required_local_mem_size = sizeof(float);
                            }
                            required_work_size=1;
                            lsize[j]-=2;
                            for (i=0;i<m->NDIM;i++){
                                required_local_mem_size*=(lsize[i]+m->FDORDER);
                                required_work_size*=lsize[i];
                            }
                        }
                    }
                }
            #ifdef __SEISCL__
            }
            #endif

            //Check if too many GPUS are used in the domain decomposition
            if  (di->N[m->NDIM-1]<3*lsize[m->NDIM-1]){
                di->LOCAL_OFF = 1;
                fprintf(stdout,"Warning: Too many GPUs for domain decompositon,"
                        "Switching off local memory optimization\n");
            }
            //Check if the local memory is big enough, else turn it off
            if (required_local_mem_size>local_mem_size){
                fprintf(stdout,"Warning: Local memory needed to perform seismic "
                        "modeling (%llu bits) exceeds the local "
                        "memory capacity of device %d (%llu bits)\n"
                        "Switching off local memory optimization\n",
                        required_local_mem_size, d, local_mem_size );
                di->LOCAL_OFF = 1;
            }
            
            
            if (di->LOCAL_OFF==1){
                lsize[0] = 1;
            }
            
        }
        
        // Define the global work size of the update kernels.
        // To overlap computations and communications, we have 3 kernels:
        // One for the interior (no communications) and 2 for the front and back
        // We define here de sizes of those region (offcom1, offcom2)
        if (!state){
            if (di->LOCAL_OFF==1){
                // If we turn off local memory usage, use one dimension worksize
                LCOMM=0;
                offcom1=0;
                offcom2=0;
                if (d>0 || m->MYLOCALID>0){
                    LCOMM+=m->FDOH;
                    offcom1=m->FDOH;
                    
                }
                if (d<m->NUM_DEVICES-1 || m->MYLOCALID<m->NLOCALP-1){
                    LCOMM+=m->FDOH;
                    offcom2=di->N[m->NDIM-1]-m->FDOH;
                }
                if (d>0 || m->MYLOCALID>0
                        || d<m->NUM_DEVICES-1
                        || m->MYLOCALID<m->NLOCALP-1){
                    if (m->FP16==0){
                        gsize_com[0] = slicesize*m->FDOH;
                    }
                    else{
                        gsize_com[0] = slicesize*m->FDOH/2;
                    }
                }
                if (m->FP16==0){
                    gsize[0] = (di->N[m->NDIM-1]-LCOMM)*slicesize;
                }
                else{
                    gsize[0] = (di->N[m->NDIM-1]-LCOMM)*slicesize/2;
                }
                workdim=1;
                
            }
            else{

                // When using local work sizes in OpenCL,
                // global work size must be a multiple of local work size
                if (m->FP16==0){
                    for (i=0;i<m->NDIM-1;i++){
                        gsize[i]=di->N[i]
                                +(lsize[i]-di->N[i]%lsize[i])%lsize[i];
                    }
                }
                else{
                    //We use half2 and float2 in kernels, and must divide by 2 the
                    //global size of dim 0
                    gsize[0]=di->N[0]/2+(lsize[0]-(di->N[0]/2)%lsize[0])%lsize[0];
                    for (i=1;i<m->NDIM-1;i++){
                        gsize[i]=di->N[i]
                                +(lsize[i]-di->N[i]%lsize[i])%lsize[i];
                    }
                }
                
                LCOMM=0;
                offcom1=0;
                offcom2=0;
                if (d>0 || m->MYLOCALID>0){
                    LCOMM+=lsize[m->NDIM-1];
                    offcom1=(int)lsize[m->NDIM-1];
                    
                }
                if (d<m->NUM_DEVICES-1 || m->MYLOCALID<m->NLOCALP-1){
                    LCOMM+=lsize[m->NDIM-1];
                    offcom2=di->N[m->NDIM-1]-(int)lsize[m->NDIM-1];
                }
                if (d>0 || m->MYLOCALID>0
                        || d<m->NUM_DEVICES-1
                        || m->MYLOCALID<m->NLOCALP-1){
                    
                    for (i=0;i<m->NDIM-1;i++){
                        gsize_com[i] = gsize[i];
                    }
                    gsize_com[m->NDIM-1] = lsize[m->NDIM-1];
                    
                }

                gsize[m->NDIM-1] = di->N[m->NDIM-1]-LCOMM
                               +(lsize[m->NDIM-1]-(di->N[m->NDIM-1]-LCOMM)
                                  %lsize[m->NDIM-1])%lsize[m->NDIM-1];
                
                workdim=m->NDIM;
            }
        }
        
        //Create the required updates struct and assign the working size
        {
            //Struct for the forward modeling
            GMALLOC(di->ups_f, m->nupdates*sizeof(update));
            for (i=0;i<m->nupdates;i++){
                di->ups_f[i]=m->ups_f[i];
                GMALLOC(di->ups_f[i].v2com,m->nvars*sizeof(variable*));
            }
            
            for (i=0;i<m->nupdates;i++){
                for (j=0;j<workdim;j++){
                    di->ups_f[i].center.wdim=workdim;
                    di->ups_f[i].center.gsize[j]=gsize[j];
                    di->ups_f[i].center.lsize[j]=lsize[j];
                    di->ups_f[i].com1.wdim=workdim;
                    di->ups_f[i].com1.gsize[j]=gsize_com[j];
                    di->ups_f[i].com1.lsize[j]=lsize[j];
                    di->ups_f[i].com2.wdim=workdim;
                    di->ups_f[i].com2.gsize[j]=gsize_com[j];
                    di->ups_f[i].com2.lsize[j]=lsize[j];
                    di->ups_f[i].fcom1_in.wdim=workdim;
                    di->ups_f[i].fcom1_in.gsize[j]=gsize_com[j];
                    di->ups_f[i].fcom1_in.lsize[j]=lsize[j];
                    di->ups_f[i].fcom2_in.wdim=workdim;
                    di->ups_f[i].fcom2_in.gsize[j]=gsize_com[j];
                    di->ups_f[i].fcom2_in.lsize[j]=lsize[j];
                    di->ups_f[i].fcom1_out.wdim=workdim;
                    di->ups_f[i].fcom1_out.gsize[j]=gsize_com[j];
                    di->ups_f[i].fcom1_out.lsize[j]=lsize[j];
                    di->ups_f[i].fcom2_out.wdim=workdim;
                    di->ups_f[i].fcom2_out.gsize[j]=gsize_com[j];
                    di->ups_f[i].fcom2_out.lsize[j]=lsize[j];
                }
            }
            //Struct for the adjoint modeling
            if (m->GRADOUT){
                GMALLOC(di->ups_adj, m->nupdates*sizeof(update));
                for (i=0;i<m->nupdates;i++){
                    di->ups_adj[i]=m->ups_adj[i];
                    GMALLOC(di->ups_adj[i].v2com,m->nvars*sizeof(variable*));
                }
                for (i=0;i<m->nupdates;i++){
                    for (j=0;j<workdim;j++){
                        di->ups_adj[i].center.wdim=workdim;
                        di->ups_adj[i].center.gsize[j]=gsize[j];
                        di->ups_adj[i].center.lsize[j]=lsize[j];
                        di->ups_adj[i].com1.wdim=workdim;
                        di->ups_adj[i].com1.gsize[j]=gsize_com[j];
                        di->ups_adj[i].com1.lsize[j]=lsize[j];
                        di->ups_adj[i].com2.wdim=workdim;
                        di->ups_adj[i].com2.gsize[j]=gsize_com[j];
                        di->ups_adj[i].com2.lsize[j]=lsize[j];
                        di->ups_adj[i].fcom1_in.wdim=workdim;
                        di->ups_adj[i].fcom1_in.gsize[j]=gsize_com[j];
                        di->ups_adj[i].fcom2_in.wdim=workdim;
                        di->ups_adj[i].fcom2_in.gsize[j]=gsize_com[j];
                        di->ups_adj[i].fcom1_out.wdim=workdim;
                        di->ups_adj[i].fcom1_out.gsize[j]=gsize_com[j];
                        di->ups_adj[i].fcom2_out.wdim=workdim;
                        di->ups_adj[i].fcom2_out.gsize[j]=gsize_com[j];
                    }
                }
            }
        }

        // Create parameter structure for this device, its buffers and transfer
        {
            di->npars=m->npars;
            GMALLOC(di->pars, sizeof(parameter)*m->npars);

            // Create a pointer at the right position (bufoff) of the decomposed
            // model and assign memory buffers on the host side for each device
            // grad and Hessian buffers are always floats, so we use bufoff
            // instead of bufoff2
            if (!state){
                for (i=0;i<m->npars;i++){
                    di->pars[i]=m->pars[i];
                    di->pars[i].cl_par.host=&m->pars[i].gl_par[bufoff2];
                    di->pars[i].num_ele=parsize;
                    if (m->pars[i].to_grad){
                        di->pars[i].cl_grad.host=&m->pars[i].gl_grad[bufoff];
                        if (m->pars[i].gl_H){
                            di->pars[i].cl_H.host=&m->pars[i].gl_H[bufoff];
                        }
                    }
                }
                
            }
            
            // Create buffers for all parameters and their gradient,
            // and transfer to device parameters
            if (!state){
                for (i=0;i<m->npars;i++){
                    di->pars[i].num_ele=parsize;
                    di->pars[i].cl_par.size=sizeof(float)*parsize;
                    if (m->FP16>1){
                        di->pars[i].cl_par.size/=2;
                    }
                    __GUARD clbuf_create(di->context_ptr,&di->pars[i].cl_par);
                    __GUARD clbuf_send(&di->queue,&di->pars[i].cl_par);
                    if (m->GRADOUT && m->BACK_PROP_TYPE==1){
                        di->pars[i].cl_grad.size=sizeof(float)*parsize;
                        __GUARD clbuf_create(di->context_ptr, &di->pars[i].cl_grad);
                    }
                    if (m->HOUT && m->BACK_PROP_TYPE==1){
                        di->pars[i].cl_H.size=sizeof(float)*parsize;
                        __GUARD clbuf_create(di->context_ptr, &di->pars[i].cl_H);
                    }
                    
                }
            }
            
        }
        
        //Set the sources and receivers structure for this device
        {
            di->src_recs=m->src_recs;
            di->src_recs.cl_src_pos.size=sizeof(float) * 5 * m->src_recs.nsmax;
            di->src_recs.cl_rec_pos.size=sizeof(float) * 8 * m->src_recs.ngmax;
            di->src_recs.cl_src.size=sizeof(float) * m->NT * m->src_recs.nsmax;
            __GUARD clbuf_create(di->context_ptr, &di->src_recs.cl_src_pos);
            __GUARD clbuf_create(di->context_ptr, &di->src_recs.cl_rec_pos);
            __GUARD clbuf_create(di->context_ptr, &di->src_recs.cl_src);
            if (m->GRADSRCOUT){
                di->src_recs.cl_grad_src.size=sizeof(float)
                * m->NT * m->src_recs.nsmax;
                __GUARD clbuf_create(di->context_ptr,&di->src_recs.cl_grad_src);
            }
        }
        
        //Allocate the variables structure for this device and create buffers
        di->nvars=m->nvars;
        di->ntvars=m->ntvars;
        GMALLOC(di->vars, sizeof(variable)*m->nvars);
        if (di->ntvars){
            GMALLOC(di->trans_vars, sizeof(variable)*m->nvars);
        }
        for (i=0;i<m->nvars;i++){
            di->vars[i]=m->vars[i];
            //Set the size of the local variables
            di->vars[i].set_size(di->N, (void*) m, &di->vars[i]);
        }
        for (i=0;i<m->ntvars;i++){
            di->trans_vars[i]=m->trans_vars[i];
        }

        //Create OpenCL buffers with the right size
        for (i=0;i<m->nvars;i++){
            
            //Add the variable to variables to communicate during update
            if (di->vars[i].to_comm>0){
                j=di->vars[i].to_comm-1;
                di->ups_f[j].v2com[di->ups_f[j].nvcom]=&di->vars[i];
                di->ups_f[j].nvcom++;
            }
            
            //Create variable buffers for the interior domain
            di->vars[i].cl_var.size=sizeof(float)*di->vars[i].num_ele;
            if (m->FP16>1)
                di->vars[i].cl_var.size/=2;
            __GUARD clbuf_create( di->context_ptr, &di->vars[i].cl_var);
            //Create variable buffers for the boundary of the domain
            if ( di->vars[i].to_comm && (d>0 || m->MYLOCALID>0
<<<<<<< HEAD
                                             || d<m->NUM_DEVICES-1
                                             || m->MYLOCALID<m->NLOCALP-1)){
                    
=======
                                     || d<m->NUM_DEVICES-1
                                     || m->MYLOCALID<m->NLOCALP-1)){
>>>>>>> 1dcdc414
                //On the device side
                di->vars[i].cl_buf1.size=sizeof(float)*m->FDOH*slicesize;
                if (m->FP16 >1){
                    di->vars[i].cl_buf1.size/=2;
                }
                __GUARD clbuf_create_pin(di->context_ptr,
                                         &di->queuecomm,
                                         &di->vars[i].cl_buf1);
                di->vars[i].cl_buf2.size=sizeof(float)*m->FDOH*slicesize;
                if (m->FP16 >1){
                    di->vars[i].cl_buf2.size/=2;
                }
                __GUARD clbuf_create_pin(di->context_ptr,
                                         &di->queuecomm,
                                         &di->vars[i].cl_buf2);
            }
            
            // Create the buffers to output variables at receivers locations
            if (di->vars[i].to_output){
                
                //Memory for recordings for this device on host side
                di->vars[i].cl_varout.size=sizeof(float)
                                          * m->NT * m->src_recs.ngmax;
                __GUARD clbuf_create( di->context_ptr, &di->vars[i].cl_varout);
                GMALLOC(di->vars[i].cl_varout.host, di->vars[i].cl_varout.size);
                di->vars[i].cl_varout.free_host=1;
                
            }
            
            // If we use the DFT for gradient computation,
            // we create the buffers to hold each frequency
            if (m->GRADOUT
                && m->BACK_PROP_TYPE==2
                && di->vars[i].for_grad){
                

                di->vars[i].cl_fvar.size=2*sizeof(float)
                                        * di->vars[i].num_ele * m->NFREQS;
                __GUARD clbuf_create(di->context_ptr,&di->vars[i].cl_fvar);
                GMALLOC(di->vars[i].cl_fvar.host,di->vars[i].cl_fvar.size);
                di->vars[i].cl_fvar.free_host=1;
                di->vars[i].cl_fvar_adj.size= di->vars[i].cl_fvar.size;
                GMALLOC(di->vars[i].cl_fvar_adj.host,di->vars[i].cl_fvar.size);
                di->vars[i].cl_fvar_adj.free_host=1;
            }
            
            // If we want the movie, allocate memory for variables
            if (m->MOVOUT){
                if (m->vars[i].to_output){
                    di->vars[i].gl_mov=&m->vars[i].gl_mov[bufoff];
                    GMALLOC(di->vars[i].cl_var.host,
                            di->vars[i].num_ele*sizeof(float));
                    di->vars[i].cl_var.free_host=1;
                }
            }
            
        }

        //Create OpenCL buffers for transformed varibales
        for (i=0;i<m->ntvars;i++){
            // Create the buffers to output variables at receivers locations
            if (di->trans_vars[i].to_output){
                
                //Memory for recordings for this device on host side
                di->trans_vars[i].cl_varout.size=sizeof(float)
                * m->NT * m->src_recs.ngmax;
                __GUARD clbuf_create( di->context_ptr, &di->trans_vars[i].cl_varout);
                GMALLOC(di->trans_vars[i].cl_varout.host, di->trans_vars[i].cl_varout.size);
                di->trans_vars[i].cl_varout.free_host=1;
            }
        }
        
        //Create constants structure and buffers, transfer to device
        di->ncsts=m->ncsts;
        GMALLOC(di->csts, sizeof(constants)*m->ncsts);
        for (i=0;i<m->ncsts;i++){
            di->csts[i]=m->csts[i];
            //Size of constants does not depend of domain decomposition
            di->csts[i].cl_cst.size=sizeof(float)*di->csts[i].num_ele;
            di->csts[i].cl_cst.host=m->csts[i].gl_cst;
            __GUARD clbuf_create( di->context_ptr, &di->csts[i].cl_cst);
            __GUARD clbuf_send( &di->queue, &di->csts[i].cl_cst);
            
        }
        
        
        // Determine the size of the outside boundary used for the back
        // propagation of the seismic wavefield
        // TODO: this is ugly and model specific, find a better way
        if (m->BACK_PROP_TYPE==1 && m->GRADOUT){
            
            GMALLOC(di->vars_adj, sizeof(variable)*m->nvars);
            for (i=0;i<m->nvars;i++){
                di->vars_adj[i]=di->vars[i];
                di->vars_adj[i].cl_varout.free_host=0;
                di->vars_adj[i].cl_var.mem = 0;
                di->vars_adj[i].cl_varout.mem = 0;
                di->vars_adj[i].cl_varbnd.mem = 0;
                di->vars_adj[i].cl_fvar.mem = 0;
                di->vars_adj[i].cl_fvar_adj.mem = 0;
                di->vars_adj[i].cl_buf1.mem = 0;
                di->vars_adj[i].cl_buf2.mem = 0;
                di->vars_adj[i].cl_var_res.mem = 0;
                di->vars_adj[i].cl_var.free_host=0;
                di->vars_adj[i].cl_varout.free_host=0;
                di->vars_adj[i].cl_varbnd.free_host=0;
                di->vars_adj[i].cl_fvar.free_host=0;
                di->vars_adj[i].cl_fvar_adj.free_host=0;
                di->vars_adj[i].cl_buf1.free_host=0;
                di->vars_adj[i].cl_buf2.free_host=0;
                di->vars_adj[i].cl_var_res.free_host=0;
            }
            
            for (i=0;i<m->nvars;i++){
                //Add the variable to variables to communicate during update
                if (di->vars_adj[i].to_comm>0){
                    j=di->vars_adj[i].to_comm-1;
                    di->ups_adj[j].v2com[di->ups_adj[j].nvcom]=&di->vars_adj[i];
                    di->ups_adj[j].nvcom++;
                }
                __GUARD clbuf_create( di->context_ptr, &di->vars_adj[i].cl_var);
                if (di->vars[i].to_comm && (d>0
                                            || m->MYLOCALID>0
                                            || d<m->NUM_DEVICES-1
                                            || m->MYLOCALID<m->NLOCALP-1)){
                    
                    __GUARD clbuf_create_pin(di->context_ptr,
                                             &di->queuecomm,
                                             &di->vars_adj[i].cl_buf1);
                    __GUARD clbuf_create_pin(di->context_ptr,
                                             &di->queuecomm,
                                             &di->vars_adj[i].cl_buf2);
                }
            }
            int lenz;
            if (m->FREESURF==0){
                lenz = di->N[0]-2*m->NAB-2*m->FDOH;
            }
            else{
                lenz = di->N[0]-m->NAB-m->FDOH;
            }
            if (m->ND==3){// For 3D
                if (m->NUM_DEVICES==1 && m->NLOCALP==1)
                    di->NBND=(di->N[2]-2*m->NAB)*(di->N[1]-2*m->NAB)*2*m->FDOH
                    +(di->N[2]-2*m->NAB)*(lenz)*2*m->FDOH
                    +(di->N[1]-2*m->NAB-2*m->FDOH)*(lenz)
                    *2*m->FDOH;
                
                else if ( (d==0 && m->MYLOCALID==0)
                         || (d==m->NUM_DEVICES-1 && m->MYLOCALID==m->NLOCALP-1))
                    di->NBND=(di->N[2]-m->NAB)*(di->N[1]-2*m->NAB)*2*m->FDOH
                    +(di->N[2]-m->NAB)*(lenz)*2*m->FDOH
                    +(di->N[1]-2*m->NAB-2*m->FDOH)*(lenz)*m->FDOH;
                
                else
                    di->NBND=di->N[2]*(di->N[1]-2*m->NAB)*2*m->FDOH+
                    di->N[2]*(lenz)*2*m->FDOH;
            }
            else{
                if (m->NUM_DEVICES==1 && m->NLOCALP==1){
                    di->NBND=(di->N[1]-2*m->NAB)*2*m->FDOH+(lenz)*2*m->FDOH;
                }
                else if ( (d==0 && m->MYLOCALID==0)
                         || (d==(m->NUM_DEVICES-1) && m->MYLOCALID==(m->NLOCALP-1))){
                    di->NBND=(lenz)*m->FDOH+ (di->N[1]-m->NAB)*2*m->FDOH;
                    }
                else{
                    di->NBND= (di->N[1])*2*m->FDOH;
                }
            }
            for (i=0;i<m->nvars;i++){
                if (di->vars[i].to_comm){
                    di->vars[i].cl_varbnd.size=sizeof(float) * di->NBND;
                    di->vars[i].cl_varbnd.sizepin=sizeof(float) *di->NBND*m->NT;
                    if (m->FP16>1){
                        di->vars[i].cl_varbnd.size/=2;
                        di->vars[i].cl_varbnd.sizepin/=2;
                    }
                    __GUARD clbuf_create_pin( di->context_ptr,
                                              &di->queuecomm,
                                              &di->vars[i].cl_varbnd);
                }
            }
            
            


        }
        
        // Create the update kernels
        di->nupdates=m->nupdates;
        for (i=0;i<m->nupdates;i++){
            di->ups_f[i].center.OFFCOMM=offcom1;
            di->ups_f[i].center.LCOMM=LCOMM;
            __GUARD prog_create(m, di,  &di->ups_f[i].center);
            if (d>0 || m->MYLOCALID>0){
                di->ups_f[i].com1.OFFCOMM=0;
                di->ups_f[i].com1.LCOMM=LCOMM;
                di->ups_f[i].com1.COMM=1;
                __GUARD prog_create(m, di,  &di->ups_f[i].com1);
                
                __GUARD kernel_fcom_out( di ,di->vars,
                                        &di->ups_f[i].fcom1_out, i+1, 1, 0);
                __GUARD prog_create(m, di,  &di->ups_f[i].fcom1_out);
                __GUARD kernel_fcom_in( di ,di->vars,
                                       &di->ups_f[i].fcom1_in, i+1, 1, 0);
                __GUARD prog_create(m, di,  &di->ups_f[i].fcom1_in);
            }
            if (d<m->NUM_DEVICES-1 || m->MYLOCALID<m->NLOCALP-1){
                di->ups_f[i].com2.OFFCOMM=offcom2;
                di->ups_f[i].com2.LCOMM=LCOMM;
                di->ups_f[i].com2.COMM=1;
                __GUARD prog_create(m, di,  &di->ups_f[i].com2);
                
                __GUARD kernel_fcom_out( di, di->vars,
                                     &di->ups_f[i].fcom2_out, i+1, 2, 0);
                __GUARD prog_create(m, di,  &di->ups_f[i].fcom2_out);
                __GUARD kernel_fcom_in(di ,di->vars,
                                   &di->ups_f[i].fcom2_in, i+1, 2, 0);
                __GUARD prog_create(m, di,  &di->ups_f[i].fcom2_in);
            }
        }
        if (m->GRADOUT){
            for (i=0;i<m->nupdates;i++){
                di->ups_adj[i].center.OFFCOMM=offcom1;
                di->ups_adj[i].center.LCOMM=LCOMM;
                __GUARD prog_create(m, di,  &di->ups_adj[i].center);
                if (d>0 || m->MYLOCALID>0){
                    di->ups_adj[i].com1.OFFCOMM=0;
                    di->ups_adj[i].com1.LCOMM=LCOMM;
                    di->ups_adj[i].com1.COMM=1;
                    __GUARD prog_create(m, di,  &di->ups_adj[i].com1);
                    
                    if (m->BACK_PROP_TYPE==1){
                        __GUARD kernel_fcom_out( di ,di->vars,
                                                &di->ups_adj[i].fcom1_out, i+1, 1, 1);
                        __GUARD prog_create(m, di,  &di->ups_adj[i].fcom1_out);
                        __GUARD kernel_fcom_in( di ,di->vars,
                                               &di->ups_adj[i].fcom1_in, i+1, 1, 1);
                        __GUARD prog_create(m, di,  &di->ups_adj[i].fcom1_in);

                    }
                }
                if (d<m->NUM_DEVICES-1 || m->MYLOCALID<m->NLOCALP-1){
                    di->ups_adj[i].com2.OFFCOMM=offcom2;
                    di->ups_adj[i].com2.LCOMM=LCOMM;
                    di->ups_adj[i].com2.COMM=1;
                    __GUARD prog_create(m, di,  &di->ups_adj[i].com2);
                    
                    if (m->BACK_PROP_TYPE==1){
                        __GUARD kernel_fcom_out( di, di->vars,
                                                &di->ups_adj[i].fcom2_out, i+1, 2, 1);
                        __GUARD prog_create(m, di,  &di->ups_adj[i].fcom2_out);
                        __GUARD kernel_fcom_in(di ,di->vars,
                                               &di->ups_adj[i].fcom2_in, i+1, 2, 1);
                        __GUARD prog_create(m, di,  &di->ups_adj[i].fcom2_in);
                    }
                }
            }
        }
        
        //Create automaticly kernels for gradient, variable inti, sources ...
        __GUARD kernel_sources(m, di,  &di->src_recs.sources);
        __GUARD prog_create(m, di,  &di->src_recs.sources);
        
        if (m->VARSOUT>0 || m->GRADOUT || m->RMSOUT || m->RESOUT){
            __GUARD kernel_varout(di, &di->src_recs.varsout);
            __GUARD prog_create(m, di,  &di->src_recs.varsout);
            
            __GUARD kernel_varoutinit(di, &di->src_recs.varsoutinit);
            __GUARD prog_create(m, di,  &di->src_recs.varsoutinit);
        }
        
        __GUARD kernel_varinit(di, m, di->vars, &di->bnd_cnds.init_f, 0);
        __GUARD prog_create(m, di,  &di->bnd_cnds.init_f);
        
        if (m->GRADOUT){
            __GUARD kernel_residuals(di,
                                     &di->src_recs.residuals,
                                     m->BACK_PROP_TYPE);
            __GUARD prog_create(m, di,  &di->src_recs.residuals);
            
            if (m->BACK_PROP_TYPE==1){
                __GUARD kernel_varinit(di,m,
                                       di->vars_adj,
                                       &di->bnd_cnds.init_adj, 1);
                __GUARD prog_create(m, di,  &di->bnd_cnds.init_adj);
                
                
                __GUARD kernel_gradinit(di, di->pars, &di->grads.init);
                __GUARD prog_create(m, di,  &di->grads.init);
                
            }
            else if(m->BACK_PROP_TYPE==2){
                __GUARD kernel_initsavefreqs(di, di->vars,
                                                      &di->grads.initsavefreqs);
                __GUARD prog_create(m, di,  &di->grads.initsavefreqs);
                
                
                kernel_savefreqs(di, di->vars, &di->grads.savefreqs);
                __GUARD prog_create(m, di,  &di->grads.savefreqs);
                
            }
            
            if (m->GRADSRCOUT){
                __GUARD kernel_init_gradsrc( &di->src_recs.init_gradsrc);
                __GUARD prog_create(m, di,  &di->src_recs.init_gradsrc);
            }
        }
    
        
        //TODO Boundary conditions should be included in the update kernel
        //TODO Adjoint free surface
        if (m->FREESURF){
            di->bnd_cnds.surf=m->bnd_cnds.surf;
            __GUARD prog_create(m, di,  &di->bnd_cnds.surf);
            di->bnd_cnds.surf.wdim=m->NDIM-1;
            for (i=1;i<m->NDIM;i++){
                di->bnd_cnds.surf.gsize[i-1]=di->N[i];
            }
            if (m->GRADOUT){
                di->bnd_cnds.surf_adj=m->bnd_cnds.surf_adj;
                __GUARD prog_create(m, di,  &di->bnd_cnds.surf_adj);
                di->bnd_cnds.surf_adj.wdim=m->NDIM-1;
                for (i=1;i<m->NDIM;i++){
                    di->bnd_cnds.surf_adj.gsize[i-1]=di->N[i];
                }
            }
        }
        
        //TODO Create automatically the kernel for saving boundary
        //TODO Implement random boundaries instead
        if (m->GRADOUT && m->BACK_PROP_TYPE==1){
            di->grads.savebnd=m->grads.savebnd;
            __GUARD prog_create(m, di,  &di->grads.savebnd);
            if (m->FP16==0){
                di->grads.savebnd.gsize[0]=di->NBND;
            }
            else{
                di->grads.savebnd.gsize[0]=di->NBND/2;
            }
            di->grads.savebnd.wdim=1;
        }
        
        
        
    }
    int adj = 0;
    if (m->GRADOUT && m->BACK_PROP_TYPE==1){
        adj=1;
    }
    __GUARD event_dependency(m, dev, adj);

    if (state && m->MPI_INIT==1)
        MPI_Bcast( &state, 1, MPI_INT, m->GID, MPI_COMM_WORLD );
    
    return state;


}<|MERGE_RESOLUTION|>--- conflicted
+++ resolved
@@ -839,14 +839,8 @@
             __GUARD clbuf_create( di->context_ptr, &di->vars[i].cl_var);
             //Create variable buffers for the boundary of the domain
             if ( di->vars[i].to_comm && (d>0 || m->MYLOCALID>0
-<<<<<<< HEAD
                                              || d<m->NUM_DEVICES-1
                                              || m->MYLOCALID<m->NLOCALP-1)){
-                    
-=======
-                                     || d<m->NUM_DEVICES-1
-                                     || m->MYLOCALID<m->NLOCALP-1)){
->>>>>>> 1dcdc414
                 //On the device side
                 di->vars[i].cl_buf1.size=sizeof(float)*m->FDOH*slicesize;
                 if (m->FP16 >1){
